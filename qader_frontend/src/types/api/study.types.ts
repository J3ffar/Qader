--- conflicted
+++ resolved
@@ -1,4 +1,3 @@
-<<<<<<< HEAD
 import { PaginatedResponse } from ".";
 
 // =================================================================
@@ -13,6 +12,7 @@
 export interface UnifiedQuestion {
   id: number;
   question_text: string;
+  image: string | null;
   options: {
     A: string;
     B: string;
@@ -483,452 +483,4 @@
   description: string;
   status: string;
   created_at: string;
-}
-=======
-import { PaginatedResponse } from ".";
-
-// =================================================================
-// PRIMARY SHARED OBJECTS (as per new API spec)
-// =================================================================
-
-/**
- * The standard and only structure to represent a question.
- * Replaces all previous fragmented question types.
- * API: /learning/questions/, test start, test detail, test review
- */
-export interface UnifiedQuestion {
-  id: number;
-  question_text: string;
-  image: string | null;
-  options: {
-    A: string;
-    B: string;
-    C: string;
-    D: string;
-  };
-  difficulty: number;
-  hint: string | null;
-  solution_method_summary: string | null;
-  correct_answer: "A" | "B" | "C" | "D";
-  explanation: string | null;
-  section: {
-    id: number;
-    name: string;
-    slug: string;
-  };
-  subsection: {
-    id: number;
-    name: string;
-    slug: string;
-    description: string | null;
-    order: number;
-    is_active: boolean;
-  };
-  skill: {
-    id: number;
-    name: string;
-    slug: string;
-    description: string | null;
-  } | null;
-  is_starred: boolean;
-  // This field is ONLY populated in the context of a specific test review.
-  user_answer_details: {
-    selected_choice: "A" | "B" | "C" | "D" | null;
-    is_correct: boolean | null;
-    used_hint?: boolean | null;
-    used_elimination?: boolean | null;
-    revealed_answer?: boolean | null;
-    revealed_explanation?: boolean | null;
-  } | null;
-}
-
-// =================================================================
-// TEST ATTEMPT LIFECYCLE (as per new API spec)
-// =================================================================
-
-/**
- * Brief summary for a list of test attempts.
- * API: GET /study/attempts/
- */
-export interface UserTestAttemptList {
-  attempt_id: number;
-  test_type: string;
-  date: string; // ISO datetime string
-  status: "started" | "completed" | "abandoned";
-  status_display: string;
-  num_questions: number;
-  answered_question_count: number;
-  score_percentage: number | null;
-  performance: {
-    overall: number | null;
-    verbal: number | null;
-    quantitative: number | null;
-  } | null;
-}
-
-export type PaginatedUserTestAttempts = PaginatedResponse<UserTestAttemptList>;
-
-/**
- * Full details for an ongoing or completed test attempt.
- * API: GET /study/attempts/{attempt_id}/
- */
-export interface UserTestAttemptDetail
-  extends Omit<UserTestAttemptList, "performance"> {
-  config_name: string | null;
-  start_time: string;
-  end_time: string | null;
-  score_verbal: number | null;
-  score_quantitative: number | null;
-  included_questions: UnifiedQuestion[];
-  attempted_questions: Array<{
-    question_id: number;
-    question_text_preview: string;
-    selected_answer: "A" | "B" | "C" | "D" | null;
-    is_correct: boolean | null;
-    attempted_at: string;
-  }>;
-  results_summary: Record<string, ResultsSummaryItem> | null;
-  configuration_snapshot: Record<string, any> | null;
-}
-
-/**
- * Response when starting any new test.
- * API: POST /study/start/..., POST /study/attempts/{attempt_id}/retake/
- */
-export interface UserTestAttemptStartResponse {
-  attempt_id: number;
-  attempt_number_for_type: number;
-  questions: UnifiedQuestion[];
-}
-
-/**
- * ACCURATE TYPE: Response from POST /study/attempts/{id}/complete/
- * This contains the full one-time result including gamification.
- * It is the primary data source for the Score Page.
- */
-export interface UserTestAttemptCompletionResponse {
-  attempt_id: number;
-  status: string; // e.g., "completed"
-  score: {
-    overall: number | null;
-    verbal: number | null;
-    quantitative: number | null;
-  };
-  results_summary: Record<string, ResultsSummaryItem> | null;
-  answered_question_count: number;
-  total_questions: number;
-  correct_answers_in_test_count: number;
-  smart_analysis: string | null;
-  points_from_test_completion_event: number;
-  points_from_correct_answers_this_test: number;
-  badges_won: BadgeWon[];
-  streak_info: StreakInfo | null;
-}
-
-/**
- * ACCURATE TYPE: Response from GET /study/attempts/{id}/review/
- * This contains data for a detailed question-by-question review.
- * It is the data source for the Review Page and a fallback for the Score Page.
- */
-export interface UserTestAttemptReviewResponse {
-  attempt_id: number;
-  questions: UnifiedQuestion[]; // Each with populated `user_answer_details`
-  score_percentage: number | null; // Note: This is the overall score for this endpoint
-  score_verbal: number | null;
-  score_quantitative: number | null;
-  results_summary: Record<string, ResultsSummaryItem> | null;
-  // Let's also add the total question count from the completion response for consistency if available,
-  // otherwise we can calculate it from questions.length
-  total_questions?: number;
-  answered_question_count?: number;
-  correct_answers_in_test_count?: number;
-  time_taken_minutes?: number | null; // Assuming this might come from another source or be added later
-}
-
-// =================================================================
-// PAYLOADS & OTHER HELPER TYPES
-// =================================================================
-
-export interface BadgeWon {
-  slug: string;
-  name: string;
-  description: string;
-}
-
-export interface StreakInfo {
-  updated: boolean;
-  current_days: number;
-}
-
-export interface ResultsSummaryItem {
-  correct: number;
-  total: number;
-  name: string;
-  score: number;
-}
-
-export interface SubmitAnswerPayload {
-  question_id: number;
-  selected_answer: "A" | "B" | "C" | "D";
-  time_taken_seconds?: number | null;
-}
-
-export interface SubmitAnswerResponse {
-  question: UnifiedQuestion; // The full question object, updated with user_answer_details
-  feedback_message: string;
-}
-
-export interface StartLevelAssessmentPayload {
-  sections: string[]; // e.g., ["verbal", "quantitative"]
-  num_questions: number;
-}
-
-/**
- * Payload for starting a Practice or Simulation Test.
- * API: POST /study/start/practice-simulation/
- */
-export interface StartPracticeSimulationPayload {
-  test_type: "practice" | "simulation";
-  config: {
-    name?: string | null;
-    subsections?: string[];
-    skills?: string[];
-    num_questions: number;
-    starred?: boolean;
-    not_mastered?: boolean;
-  };
-}
-
-export interface StartTraditionalPracticePayload {
-  subsections?: string[];
-  skills?: string[];
-  num_questions?: number;
-  starred?: boolean;
-  not_mastered?: boolean;
-}
-
-export interface TraditionalPracticeStartResponse {
-  attempt_id: number;
-  status: "started";
-  attempt_number_for_type: number;
-  questions: UnifiedQuestion[];
-}
-
-export interface HintResponse {
-  question_id: number;
-  hint: string | null;
-}
-
-export interface RevealCorrectAnswerResponse {
-  question_id: number;
-  correct_answer: "A" | "B" | "C" | "D";
-}
-
-export interface RevealExplanationResponse {
-  question_id: number;
-  explanation: string | null;
-}
-
-// Params for the statistics API call
-export interface StatisticsParams {
-  [key: string]: string | undefined; // This is the fix. It adds the index signature.
-  aggregation_period?: "daily" | "weekly" | "monthly" | "yearly";
-  start_date?: string; // YYYY-MM-DD
-  end_date?: string; // YYYY-MM-DD
-}
-
-// Full response structure for GET /study/statistics/
-export interface UserStatistics {
-  overall: {
-    mastery_level: {
-      verbal: number | null;
-      quantitative: number | null;
-    };
-    study_streaks: {
-      current_days: number;
-      longest_days: number;
-    };
-    activity_summary: {
-      total_questions_answered: number;
-      total_tests_completed: number;
-    };
-  };
-  performance_by_section: {
-    [section_slug: string]: {
-      name: string;
-      overall_accuracy: number | null;
-      subsections: {
-        [subsection_slug: string]: {
-          name: string;
-          accuracy: number | null;
-          attempts: number;
-        };
-      };
-    };
-  };
-  skill_proficiency_summary: Array<{
-    skill_slug: string;
-    skill_name: string;
-    proficiency_score: number;
-    accuracy: number | null;
-    attempts: number;
-  }>;
-  test_history_summary: Array<{
-    attempt_id: number;
-    date: string;
-    type: string;
-    type_value: string;
-    overall_score: number | null;
-    verbal_score: number | null;
-    quantitative_score: number | null;
-    num_questions: number;
-  }>;
-  performance_trends_by_test_type: {
-    [test_type_value: string]: Array<{
-      // Structure for aggregated data
-      period_start_date?: string;
-      average_score?: number | null;
-      average_verbal_score?: number | null;
-      average_quantitative_score?: number | null;
-      test_count?: number;
-      // Structure for non-aggregated data
-      attempt_id?: number;
-      date?: string;
-      score?: number | null;
-      verbal_score?: number | null;
-      quantitative_score?: number | null;
-      num_questions?: number;
-    }>;
-  };
-  average_scores_by_test_type: {
-    [test_type_value: string]: {
-      attempt_type_value: string;
-      attempt_type_display: string;
-      average_score: number | null;
-      average_verbal_score: number | null;
-      average_quantitative_score: number | null;
-      test_count: number;
-    };
-  };
-  time_analytics: {
-    overall_average_time_per_question_seconds: number | null;
-    average_time_per_question_by_correctness: {
-      correct: {
-        average_time_seconds: number | null;
-        question_count: number;
-      };
-      incorrect: {
-        average_time_seconds: number | null;
-        question_count: number;
-      };
-    };
-    average_test_duration_by_type: {
-      [test_type_value: string]: {
-        attempt_type_value: string;
-        attempt_type_display: string;
-        average_duration_seconds: number | null;
-        test_count: number;
-      };
-    };
-  };
-}
-
-// =================================================================
-// EMERGENCY MODE
-// =================================================================
-
-/**
- * Payload for starting an Emergency Mode session.
- * API: POST /study/emergency/start/
- */
-export interface StartEmergencyModePayload {
-  reason?: string;
-  available_time_hours?: number;
-  focus_areas?: Array<"verbal" | "quantitative">;
-}
-
-/**
- * A skill targeted in the emergency plan.
- */
-export interface TargetSkill {
-  slug: string;
-  name: string;
-  reason: string;
-  current_proficiency: number;
-  subsection_name: string;
-}
-
-/**
- * A topic for quick review in the emergency plan.
- */
-export interface QuickReviewTopic {
-  slug: string;
-  name: string;
-  description: string;
-}
-
-/**
- * The detailed study plan returned when starting a session.
- */
-export interface SuggestedPlan {
-  focus_area_names: string[];
-  estimated_duration_minutes: number;
-  recommended_question_count: number;
-  target_skills: TargetSkill[];
-  quick_review_topics: QuickReviewTopic[];
-  motivational_tips: string[];
-}
-
-/**
- * Response from starting an Emergency Mode session.
- * API: POST /study/emergency/start/
- */
-export interface StartEmergencyModeResponse {
-  session_id: number;
-  suggested_plan: SuggestedPlan;
-}
-
-/**
- * The full session object, returned when updating settings.
- * API: PATCH /study/emergency/sessions/{session_id}/
- */
-export interface EmergencyModeSession {
-  id: number;
-  start_time: string;
-  available_time_hours: number | null;
-  calm_mode_active: boolean;
-  shared_with_admin: boolean;
-  focus_areas: Array<"verbal" | "quantitative">;
-  suggested_plan: SuggestedPlan | null;
-}
-
-/**
- * Payload for updating an Emergency Mode session's settings.
- * API: PATCH /study/emergency/sessions/{session_id}/
- */
-export interface UpdateEmergencySessionPayload {
-  calm_mode_active?: boolean;
-  shared_with_admin?: boolean;
-}
-
-/**
- * Payload for submitting an answer in Emergency Mode (body only).
- * API: POST /study/emergency/sessions/{session_id}/answer/
- */
-export interface SubmitEmergencyAnswerPayload {
-  question_id: number;
-  selected_answer: "A" | "B" | "C" | "D";
-}
-
-/**
- * Response after submitting an answer in Emergency Mode.
- * API: POST /study/emergency/sessions/{session_id}/answer/
- */
-export interface EmergencyModeAnswerResponse {
-  question_id: number;
-  is_correct: boolean;
-  correct_answer: "A" | "B" | "C" | "D";
-  explanation: string | null;
-  feedback: string; // Renamed from feedback_message
-}
->>>>>>> 45d6e705
+}