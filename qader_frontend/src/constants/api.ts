export const API_BASE_URL =
  process.env.NEXT_PUBLIC_API_URL || "https://qader.vip";
export const WS_BASE_URL =
  process.env.NEXT_PUBLIC_WS_BASE_URL || "wss://qader.vip/ws";
export const API_VERSION = "v1";

export const API_ENDPOINTS = {
  AUTH: {
    LOGIN: "/auth/login/",
    SIGNUP: "/auth/signup/",
    CONFIRM_EMAIL: (uidb64: string, token: string) =>
      `/auth/confirm-email/${uidb64}/${token}/`,
    LOGOUT: "/auth/logout/", // Used by direct fetch in auth.service
    REFRESH_TOKEN: "/auth/token/refresh/", // Used by direct fetch in auth.service
    REQUEST_OTP: "/auth/password/reset/request-otp/",
    VERIFY_OTP: "/auth/password/reset/verify-otp/",
    RESET_PASSWORD_CONFIRM_OTP: "/auth/password/reset/confirm-otp/",
  },
  USERS: {
    ME: "/users/me/", // For GET and PATCH user profile
    COMPLETE_PROFILE: "/users/me/complete-profile/", // Specific endpoint for initial profile completion
    CHANGE_PASSWORD: "/users/me/change-password/",
    APPLY_SERIAL_CODE: "/users/me/apply-serial-code/", // Moved from STUDY to USERS as it's user-related
    SUBSCRIPTION_PLANS: "/users/subscription-plans/",
    CANCEL_SUBSCRIPTION: "/users/me/subscription/cancel/",
    GRADES: "/users/grades/",
  },
  ADMIN: {
    USERS: {
      LIST: "/admin/users/",
      DETAIL: (userId: number | string) => `/admin/users/${userId}/`,
      ADJUST_POINTS: (userId: number) =>
        `/admin/users/${userId}/adjust-points/`,
      POINT_LOG: (userId: number) => `/admin/users/${userId}/point-log/`,
      RESET_PASSWORD: (userId: number) =>
        `/admin/users/${userId}/reset-password/`,
      STATISTICS: (userId: number) => `/admin/users/${userId}/statistics/`,
      TEST_HISTORY: (userId: number) => `/admin/users/${userId}/test-history/`,
    },
    STATISTICS: {
      // NEW SECTION
      OVERVIEW: "/admin/statistics/overview/",
      EXPORT: "/admin/statistics/export/",
    },
    PERMISSIONS: "/admin/permissions/",
    SUPPORT: {
      // NEW SECTION
      TICKETS: "/admin/support/tickets/",
      TICKET_DETAIL: (id: number | string) => `/admin/support/tickets/${id}/`,
      REPLIES: (id: number | string) => `/admin/support/tickets/${id}/replies/`,
    },
    CONTENT: {
      // NEW SECTION
      // Pages
      PAGES: "/admin/content/pages/",
      PAGE_DETAIL: (slug: string) => `/admin/content/pages/${slug}/`,
      // Page-specific Images
      PAGE_IMAGES: (pageSlug: string) =>
        `/admin/content/pages/${pageSlug}/images/`,
      PAGE_IMAGE_DETAIL: (pageSlug: string, imageId: number | string) =>
        `/admin/content/pages/${pageSlug}/images/${imageId}/`,
      // FAQs
      FAQ_CATEGORIES: "/admin/content/faq-categories/",
      FAQ_CATEGORY_DETAIL: (id: number | string) =>
        `/admin/content/faq-categories/${id}/`,
      FAQ_ITEMS: "/admin/content/faq-items/",
      FAQ_ITEM_DETAIL: (id: number | string) =>
        `/admin/content/faq-items/${id}/`,
      // Contact Messages
      CONTACT_MESSAGES: "/admin/content/contact-messages/",
      CONTACT_MESSAGE_DETAIL: (id: number | string) =>
        `/admin/content/contact-messages/${id}/`,
      // Homepage
      HOMEPAGE_FEATURES: "/admin/content/homepage-features/",
      HOMEPAGE_FEATURE_DETAIL: (id: number | string) =>
        `/admin/content/homepage-features/${id}/`,
      HOMEPAGE_STATS: "/admin/content/homepage-stats/",
      HOMEPAGE_STAT_DETAIL: (id: number | string) =>
        `/admin/content/homepage-stats/${id}/`,
      // Partners
      PARTNER_CATEGORIES: "/admin/content/partner-categories/",
      PARTNER_CATEGORY_DETAIL: (id: number | string) =>
        `/admin/content/partner-categories/${id}/`,
    },
  },
  STUDY: {
    STATISTICS: "/study/statistics/",
    CONVERSATIONS: {
      // Grouped conversational learning endpoints
      BASE: "/study/conversations/", // For starting a conversation session
      MESSAGES: (sessionId: number | string) =>
        `/study/conversations/${sessionId}/messages/`,
      ASK_QUESTION: (sessionId: number | string) =>
        `/study/conversations/${sessionId}/ask-question/`,
      CONFIRM_UNDERSTANDING: (sessionId: number | string) =>
        `/study/conversations/${sessionId}/confirm-understanding/`,
      SUBMIT_TEST_ANSWER: (sessionId: number | string) =>
        `/study/conversations/${sessionId}/submit-test-answer/`,
    },
    EMERGENCY_MODE: {
      START: "/study/emergency-mode/start/",
      SESSION: (sessionId: number | string) =>
        `/study/emergency-mode/sessions/${sessionId}/`,
      QUESTIONS: (sessionId: number | string) =>
        `/study/emergency-mode/sessions/${sessionId}/questions/`,
      ANSWER: (sessionId: number | string) =>
        `/study/emergency-mode/sessions/${sessionId}/answer/`,
    },
    ATTEMPTS: {
      LIST: "/study/attempts/",
      DETAIL: (attemptId: number | string) => `/study/attempts/${attemptId}/`,
      ANSWER: (attemptId: number | string) =>
        `/study/attempts/${attemptId}/answer/`,
      CANCEL: (attemptId: number | string) =>
        `/study/attempts/${attemptId}/cancel/`,
      COMPLETE: (attemptId: number | string) =>
        `/study/attempts/${attemptId}/complete/`,
      REVIEW: (attemptId: number | string) =>
        `/study/attempts/${attemptId}/review/`,
      RETAKE: (attemptId: number | string) =>
        `/study/attempts/${attemptId}/retake/`,
    },
    START: {
      LEVEL_ASSESSMENT: "/study/start/level-assessment/",
      TRADITIONAL: "/study/start/traditional/",
      PRACTICE_SIMULATION: "/study/start/practice-simulation/",
    },
    TRADITIONAL_PRACTICE_INTERACTIONS: {
      // Grouped for clarity
      HINT: (attemptId: number | string, questionId: number | string) =>
        `/study/start/traditional/attempts/${attemptId}/questions/${questionId}/hint/`,
      REVEAL_ANSWER: (
        attemptId: number | string,
        questionId: number | string
      ) =>
        `/study/start/traditional/attempts/${attemptId}/questions/${questionId}/reveal-answer/`,
      REVEAL_EXPLANATION: (
        attemptId: number | string,
        questionId: number | string
      ) =>
        `/study/start/traditional/attempts/${attemptId}/questions/${questionId}/reveal-explanation/`,
      ELIMINATE: (attemptId: number | string, questionId: number | string) =>
        `/study/start/traditional/attempts/${attemptId}/questions/${questionId}/eliminate/`,
    },
    CHALLENGES: {
      LIST_AND_CREATE: "/challenges/challenges/",
      DETAIL: (id: number | string) => `/challenges/challenges/${id}/`,
      ACCEPT: (id: number | string) => `/challenges/challenges/${id}/accept/`,
      DECLINE: (id: number | string) => `/challenges/challenges/${id}/decline/`,
      CANCEL: (id: number | string) => `/challenges/challenges/${id}/cancel/`,
      READY: (id: number | string) => `/challenges/challenges/${id}/ready/`,
      ANSWER: (id: number | string) => `/challenges/challenges/${id}/answer/`,
      RESULTS: (id: number | string) => `/challenges/challenges/${id}/results/`,
      REMATCH: (id: number | string) => `/challenges/challenges/${id}/rematch/`,
      TYPES: "/challenges/types/",
    },
  },
  LEARNING: {
    SECTIONS: {
      LIST: "/learning/sections/",
      DETAIL: (slug: string) => `/learning/sections/${slug}/`,
    },
  },
  NOTIFICATIONS: {
    LIST: "/notifications/",
    MARK_READ: "/notifications/mark-read/",
    MARK_ALL_READ: "/notifications/mark-all-read/",
    UNREAD_COUNT: "/notifications/unread-count/",
  },
  GAMIFICATION: {
    REWARD_STORE: "/gamification/reward-store/",
    DAILY_POINTS_SUMMARY: "/gamification/points-summary/",
    STUDY_DAYS: "/gamification/study-days/",
    // Adding placeholders for other gamification endpoints that might exist or be added soon
    BADGES_LIST: "/gamification/badges/",
    MY_BADGES: "/gamification/my-badges/",
    POINTS_LOG: "/gamification/point-log/",
    GAMIFICATION_SUMMARY: "/gamification/summary/",
    POINT_LOG_DETAIL: (id: number | string) => `/gamification/point-log/${id}/`,
    REWARD_STORE_DETAIL: (id: number | string) =>
      `/gamification/reward-store/${id}/`,
    PURCHASE_REWARD_ITEM: (itemId: number | string) =>
      `/gamification/reward-store/purchase/${itemId}/`,

    POINTS_SUMMARY: "/gamification/points-summary/",
    MY_ITEMS: "/gamification/my-items/",
  },
<<<<<<< HEAD
  Blog: {
    POSTS: "/blog/posts/",
    adviceRequests: "/blog/advice-requests/",
=======
  COMMUNITY: {
    POSTS: "/community/posts/",
    POST_DETAIL: (id: number | string) => `/community/posts/${id}/`,
    POST_TOGGLE_LIKE: (id: number | string) =>
      `/community/posts/${id}/toggle_like/`,
    REPLIES: (postId: number | string) => `/community/posts/${postId}/replies/`,
    REPLY_TOGGLE_LIKE: (id: number | string) =>
      `/community/replies/${id}/toggle_like/`,
    TAGS: "/community/tags/",
    PARTNERS: "/community/partners/",
    PARTNER_REQUESTS: "/community/partner-requests/",
    PARTNER_REQUEST_ACCEPT: (id: number) =>
      `/community/partner-requests/${id}/accept/`,
    PARTNER_REQUEST_REJECT: (id: number) =>
      `/community/partner-requests/${id}/reject/`,
>>>>>>> 53ca9e0f
  },
};<|MERGE_RESOLUTION|>--- conflicted
+++ resolved
@@ -185,11 +185,10 @@
     POINTS_SUMMARY: "/gamification/points-summary/",
     MY_ITEMS: "/gamification/my-items/",
   },
-<<<<<<< HEAD
   Blog: {
     POSTS: "/blog/posts/",
     adviceRequests: "/blog/advice-requests/",
-=======
+  },
   COMMUNITY: {
     POSTS: "/community/posts/",
     POST_DETAIL: (id: number | string) => `/community/posts/${id}/`,
@@ -205,6 +204,5 @@
       `/community/partner-requests/${id}/accept/`,
     PARTNER_REQUEST_REJECT: (id: number) =>
       `/community/partner-requests/${id}/reject/`,
->>>>>>> 53ca9e0f
   },
 };