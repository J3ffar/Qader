"use client";

import { useTranslations, useLocale } from "next-intl";
import {
  CheckCircle,
  XCircle,
  HelpCircle,
  Info,
  Brain,
  BookText,
} from "lucide-react";
import { Card, CardContent, CardHeader } from "@/components/ui/card";
import { Badge } from "@/components/ui/badge";
import {
  Accordion,
  AccordionContent,
  AccordionItem,
  AccordionTrigger,
} from "@/components/ui/accordion";
import { Separator } from "@/components/ui/separator";
import { cn } from "@/lib/utils";
import type { UnifiedQuestion } from "@/types/api/study.types";
import { RichContentViewer } from "./RichContentViewer";
import { QuestionRenderer } from "./QuestionRenderer";

interface ReviewQuestionCardProps {
  questionData: UnifiedQuestion;
  questionNumber: number;
  totalQuestionsInFilter: number;
}

type OptionKey = "A" | "B" | "C" | "D";

const arabicOptionMap: { [key in OptionKey]: string } = {
  A: "أ",
  B: "ب",
  C: "ج",
  D: "د",
};

const ReviewQuestionCard: React.FC<ReviewQuestionCardProps> = ({
  questionData,
  questionNumber,
  totalQuestionsInFilter,
}) => {
  const t = useTranslations("Study.review");
  const locale = useLocale();

  const {
    question_text,
    image,
    options,
    correct_answer,
    explanation,
    solution_method_summary,
    section,
    subsection,
    skill,
    user_answer_details,
  } = questionData;

  const user_selected_choice = user_answer_details?.selected_choice;
  const is_correct = user_answer_details?.is_correct;

  const getStatusInfo = () => {
    if (is_correct === true) {
      return {
        text: t("statusCorrect"),
        Icon: CheckCircle,
        className:
          "border-green-400 bg-green-50 text-green-700 dark:border-green-600 dark:bg-green-900/30 dark:text-green-400",
      };
    }
    if (is_correct === false) {
      return {
        text: t("statusIncorrect"),
        Icon: XCircle,
        className:
          "border-red-400 bg-red-50 text-red-700 dark:border-red-600 dark:bg-red-900/30 dark:text-red-400",
      };
    }
    return {
      text: t("statusSkipped"),
      Icon: HelpCircle,
      className:
        "border-amber-400 bg-amber-50 text-amber-700 dark:border-amber-600 dark:bg-amber-900/30 dark:text-amber-400",
    };
  };

  const getOptionStyle = (optionKey: OptionKey) => {
    if (optionKey === correct_answer) {
      return "border-green-500 ring-2 ring-green-500/80 bg-green-500/10";
    }
    if (optionKey === user_selected_choice && optionKey !== correct_answer) {
      return "border-red-500 ring-2 ring-red-500/80 bg-red-500/10";
    }
    return "border-border";
  };

  const statusInfo = getStatusInfo();
  const StatusIcon = statusInfo.Icon;

  return (
    <Card
      dir={locale==="en"?"ltr":"rtl"}
      className="w-full shadow-lg dark:bg-[#0B1739] border-2 dark:border-[#7E89AC]"
      data-testid={`question-card-${questionData.id}`}
    >
      <CardHeader>
        <div className="mb-3 flex flex-col items-start gap-2 sm:flex-row sm:items-center sm:justify-between">
          <p className="text-sm font-semibold text-primary">
            {t("questionXofY", {
              current: questionNumber,
              total: totalQuestionsInFilter,
            })}
          </p>
          <Badge
            variant="outline"
            className={cn("text-sm", statusInfo.className)}
          >
            <StatusIcon className="me-1.5 h-4 w-4" />
            {statusInfo.text}
          </Badge>
        </div>
        <QuestionRenderer questionText={question_text} imageUrl={image} />
      </CardHeader>
      <CardContent className="space-y-4">
        <Separator />
        <div className="space-y-3">
          {(Object.keys(options) as OptionKey[]).map((key) => (
            <div
              key={key}
              className={cn(
                "flex items-start space-x-3 rounded-md border p-3.5 transition-all",
                getOptionStyle(key)
              )}
            >
              <div className="mt-0.5 ml-3 border flex h-5 w-5 flex-shrink-0 items-center justify-center rounded-full bg-muted font-sans text-sm font-semibold text-muted-foreground">
                {arabicOptionMap[key]}
              </div>
<<<<<<< HEAD
              <p className="flex-1 text-base">
                {options[key]}
              </p>
=======
              <RichContentViewer
                htmlContent={options[key]}
                className="prose dark:prose-invert max-w-none flex-1 text-base"
              />
>>>>>>> 2077c8cc
              {key === user_selected_choice && (
                <Badge variant="outline" className="flex-shrink-0 text-xs">
                  {t("yourAnswer")}
                </Badge>
              )}
            </div>
          ))}
        </div>

        <Accordion type="multiple" className="w-full space-y-2 pt-2">
          {explanation && (
            <AccordionItem
              value="explanation"
              className="rounded-md border bg-blue-500/5 dark:bg-blue-500/10"
            >
              <AccordionTrigger className="px-4 py-3 text-base font-semibold text-blue-700 hover:no-underline dark:text-blue-300">
                <Info className="me-2 h-5 w-5" />
                {t("explanation")}
              </AccordionTrigger>
              <AccordionContent className="px-4 pb-4">
                <RichContentViewer
                  htmlContent={explanation}
                  className="prose dark:prose-invert max-w-none text-base leading-relaxed"
                />
              </AccordionContent>
            </AccordionItem>
          )}
          {solution_method_summary && (
            <AccordionItem
              value="solution"
              className="rounded-md border bg-indigo-500/5 dark:bg-indigo-500/10"
            >
              <AccordionTrigger className="px-4 py-3 text-base font-semibold text-indigo-700 hover:no-underline dark:text-indigo-300">
                <BookText className="me-2 h-5 w-5" />
                {t("solutionMethod")}
              </AccordionTrigger>
              <AccordionContent className="px-4 pb-4">
                <RichContentViewer
                  htmlContent={solution_method_summary}
                  className="prose dark:prose-invert max-w-none text-base leading-relaxed"
                />
              </AccordionContent>
            </AccordionItem>
          )}
          <AccordionItem
            value="details"
            className="rounded-md border bg-gray-500/5 dark:bg-gray-500/10"
          >
            <AccordionTrigger className="px-4 py-3 text-base font-semibold text-gray-700 hover:no-underline dark:text-gray-300">
              <Brain className="me-2 h-5 w-5" />
              {t("details")}
            </AccordionTrigger>
            <AccordionContent className="space-y-2 px-4 pb-4 pt-2 text-base text-muted-foreground">
              <p dir="auto">
                <span className="font-semibold text-foreground">
                  {t("section")}:
                </span>{" "}
                {section.name}
              </p>
              <p dir="auto">
                <span className="font-semibold text-foreground">
                  {t("subsection")}:
                </span>{" "}
                {subsection.name}
              </p>
              {skill?.name && (
                <p dir="auto">
                  <span className="font-semibold text-foreground">
                    {t("skill")}:
                  </span>{" "}
                  {skill.name}
                </p>
              )}
            </AccordionContent>
          </AccordionItem>
        </Accordion>
      </CardContent>
    </Card>
  );
};

export default ReviewQuestionCard;
<|MERGE_RESOLUTION|>--- conflicted
+++ resolved
@@ -1,232 +1,226 @@
-"use client";
-
-import { useTranslations, useLocale } from "next-intl";
-import {
-  CheckCircle,
-  XCircle,
-  HelpCircle,
-  Info,
-  Brain,
-  BookText,
-} from "lucide-react";
-import { Card, CardContent, CardHeader } from "@/components/ui/card";
-import { Badge } from "@/components/ui/badge";
-import {
-  Accordion,
-  AccordionContent,
-  AccordionItem,
-  AccordionTrigger,
-} from "@/components/ui/accordion";
-import { Separator } from "@/components/ui/separator";
-import { cn } from "@/lib/utils";
-import type { UnifiedQuestion } from "@/types/api/study.types";
-import { RichContentViewer } from "./RichContentViewer";
-import { QuestionRenderer } from "./QuestionRenderer";
-
-interface ReviewQuestionCardProps {
-  questionData: UnifiedQuestion;
-  questionNumber: number;
-  totalQuestionsInFilter: number;
-}
-
-type OptionKey = "A" | "B" | "C" | "D";
-
-const arabicOptionMap: { [key in OptionKey]: string } = {
-  A: "أ",
-  B: "ب",
-  C: "ج",
-  D: "د",
-};
-
-const ReviewQuestionCard: React.FC<ReviewQuestionCardProps> = ({
-  questionData,
-  questionNumber,
-  totalQuestionsInFilter,
-}) => {
-  const t = useTranslations("Study.review");
-  const locale = useLocale();
-
-  const {
-    question_text,
-    image,
-    options,
-    correct_answer,
-    explanation,
-    solution_method_summary,
-    section,
-    subsection,
-    skill,
-    user_answer_details,
-  } = questionData;
-
-  const user_selected_choice = user_answer_details?.selected_choice;
-  const is_correct = user_answer_details?.is_correct;
-
-  const getStatusInfo = () => {
-    if (is_correct === true) {
-      return {
-        text: t("statusCorrect"),
-        Icon: CheckCircle,
-        className:
-          "border-green-400 bg-green-50 text-green-700 dark:border-green-600 dark:bg-green-900/30 dark:text-green-400",
-      };
-    }
-    if (is_correct === false) {
-      return {
-        text: t("statusIncorrect"),
-        Icon: XCircle,
-        className:
-          "border-red-400 bg-red-50 text-red-700 dark:border-red-600 dark:bg-red-900/30 dark:text-red-400",
-      };
-    }
-    return {
-      text: t("statusSkipped"),
-      Icon: HelpCircle,
-      className:
-        "border-amber-400 bg-amber-50 text-amber-700 dark:border-amber-600 dark:bg-amber-900/30 dark:text-amber-400",
-    };
-  };
-
-  const getOptionStyle = (optionKey: OptionKey) => {
-    if (optionKey === correct_answer) {
-      return "border-green-500 ring-2 ring-green-500/80 bg-green-500/10";
-    }
-    if (optionKey === user_selected_choice && optionKey !== correct_answer) {
-      return "border-red-500 ring-2 ring-red-500/80 bg-red-500/10";
-    }
-    return "border-border";
-  };
-
-  const statusInfo = getStatusInfo();
-  const StatusIcon = statusInfo.Icon;
-
-  return (
-    <Card
-      dir={locale==="en"?"ltr":"rtl"}
-      className="w-full shadow-lg dark:bg-[#0B1739] border-2 dark:border-[#7E89AC]"
-      data-testid={`question-card-${questionData.id}`}
-    >
-      <CardHeader>
-        <div className="mb-3 flex flex-col items-start gap-2 sm:flex-row sm:items-center sm:justify-between">
-          <p className="text-sm font-semibold text-primary">
-            {t("questionXofY", {
-              current: questionNumber,
-              total: totalQuestionsInFilter,
-            })}
-          </p>
-          <Badge
-            variant="outline"
-            className={cn("text-sm", statusInfo.className)}
-          >
-            <StatusIcon className="me-1.5 h-4 w-4" />
-            {statusInfo.text}
-          </Badge>
-        </div>
-        <QuestionRenderer questionText={question_text} imageUrl={image} />
-      </CardHeader>
-      <CardContent className="space-y-4">
-        <Separator />
-        <div className="space-y-3">
-          {(Object.keys(options) as OptionKey[]).map((key) => (
-            <div
-              key={key}
-              className={cn(
-                "flex items-start space-x-3 rounded-md border p-3.5 transition-all",
-                getOptionStyle(key)
-              )}
-            >
-              <div className="mt-0.5 ml-3 border flex h-5 w-5 flex-shrink-0 items-center justify-center rounded-full bg-muted font-sans text-sm font-semibold text-muted-foreground">
-                {arabicOptionMap[key]}
-              </div>
-<<<<<<< HEAD
-              <p className="flex-1 text-base">
-                {options[key]}
-              </p>
-=======
-              <RichContentViewer
-                htmlContent={options[key]}
-                className="prose dark:prose-invert max-w-none flex-1 text-base"
-              />
->>>>>>> 2077c8cc
-              {key === user_selected_choice && (
-                <Badge variant="outline" className="flex-shrink-0 text-xs">
-                  {t("yourAnswer")}
-                </Badge>
-              )}
-            </div>
-          ))}
-        </div>
-
-        <Accordion type="multiple" className="w-full space-y-2 pt-2">
-          {explanation && (
-            <AccordionItem
-              value="explanation"
-              className="rounded-md border bg-blue-500/5 dark:bg-blue-500/10"
-            >
-              <AccordionTrigger className="px-4 py-3 text-base font-semibold text-blue-700 hover:no-underline dark:text-blue-300">
-                <Info className="me-2 h-5 w-5" />
-                {t("explanation")}
-              </AccordionTrigger>
-              <AccordionContent className="px-4 pb-4">
-                <RichContentViewer
-                  htmlContent={explanation}
-                  className="prose dark:prose-invert max-w-none text-base leading-relaxed"
-                />
-              </AccordionContent>
-            </AccordionItem>
-          )}
-          {solution_method_summary && (
-            <AccordionItem
-              value="solution"
-              className="rounded-md border bg-indigo-500/5 dark:bg-indigo-500/10"
-            >
-              <AccordionTrigger className="px-4 py-3 text-base font-semibold text-indigo-700 hover:no-underline dark:text-indigo-300">
-                <BookText className="me-2 h-5 w-5" />
-                {t("solutionMethod")}
-              </AccordionTrigger>
-              <AccordionContent className="px-4 pb-4">
-                <RichContentViewer
-                  htmlContent={solution_method_summary}
-                  className="prose dark:prose-invert max-w-none text-base leading-relaxed"
-                />
-              </AccordionContent>
-            </AccordionItem>
-          )}
-          <AccordionItem
-            value="details"
-            className="rounded-md border bg-gray-500/5 dark:bg-gray-500/10"
-          >
-            <AccordionTrigger className="px-4 py-3 text-base font-semibold text-gray-700 hover:no-underline dark:text-gray-300">
-              <Brain className="me-2 h-5 w-5" />
-              {t("details")}
-            </AccordionTrigger>
-            <AccordionContent className="space-y-2 px-4 pb-4 pt-2 text-base text-muted-foreground">
-              <p dir="auto">
-                <span className="font-semibold text-foreground">
-                  {t("section")}:
-                </span>{" "}
-                {section.name}
-              </p>
-              <p dir="auto">
-                <span className="font-semibold text-foreground">
-                  {t("subsection")}:
-                </span>{" "}
-                {subsection.name}
-              </p>
-              {skill?.name && (
-                <p dir="auto">
-                  <span className="font-semibold text-foreground">
-                    {t("skill")}:
-                  </span>{" "}
-                  {skill.name}
-                </p>
-              )}
-            </AccordionContent>
-          </AccordionItem>
-        </Accordion>
-      </CardContent>
-    </Card>
-  );
-};
-
-export default ReviewQuestionCard;
+"use client";
+
+import { useTranslations, useLocale } from "next-intl";
+import {
+  CheckCircle,
+  XCircle,
+  HelpCircle,
+  Info,
+  Brain,
+  BookText,
+} from "lucide-react";
+import { Card, CardContent, CardHeader } from "@/components/ui/card";
+import { Badge } from "@/components/ui/badge";
+import {
+  Accordion,
+  AccordionContent,
+  AccordionItem,
+  AccordionTrigger,
+} from "@/components/ui/accordion";
+import { Separator } from "@/components/ui/separator";
+import { cn } from "@/lib/utils";
+import type { UnifiedQuestion } from "@/types/api/study.types";
+import { RichContentViewer } from "./RichContentViewer";
+import { QuestionRenderer } from "./QuestionRenderer";
+
+interface ReviewQuestionCardProps {
+  questionData: UnifiedQuestion;
+  questionNumber: number;
+  totalQuestionsInFilter: number;
+}
+
+type OptionKey = "A" | "B" | "C" | "D";
+
+const arabicOptionMap: { [key in OptionKey]: string } = {
+  A: "أ",
+  B: "ب",
+  C: "ج",
+  D: "د",
+};
+
+const ReviewQuestionCard: React.FC<ReviewQuestionCardProps> = ({
+  questionData,
+  questionNumber,
+  totalQuestionsInFilter,
+}) => {
+  const t = useTranslations("Study.review");
+  const locale = useLocale();
+
+  const {
+    question_text,
+    image,
+    options,
+    correct_answer,
+    explanation,
+    solution_method_summary,
+    section,
+    subsection,
+    skill,
+    user_answer_details,
+  } = questionData;
+
+  const user_selected_choice = user_answer_details?.selected_choice;
+  const is_correct = user_answer_details?.is_correct;
+
+  const getStatusInfo = () => {
+    if (is_correct === true) {
+      return {
+        text: t("statusCorrect"),
+        Icon: CheckCircle,
+        className:
+          "border-green-400 bg-green-50 text-green-700 dark:border-green-600 dark:bg-green-900/30 dark:text-green-400",
+      };
+    }
+    if (is_correct === false) {
+      return {
+        text: t("statusIncorrect"),
+        Icon: XCircle,
+        className:
+          "border-red-400 bg-red-50 text-red-700 dark:border-red-600 dark:bg-red-900/30 dark:text-red-400",
+      };
+    }
+    return {
+      text: t("statusSkipped"),
+      Icon: HelpCircle,
+      className:
+        "border-amber-400 bg-amber-50 text-amber-700 dark:border-amber-600 dark:bg-amber-900/30 dark:text-amber-400",
+    };
+  };
+
+  const getOptionStyle = (optionKey: OptionKey) => {
+    if (optionKey === correct_answer) {
+      return "border-green-500 ring-2 ring-green-500/80 bg-green-500/10";
+    }
+    if (optionKey === user_selected_choice && optionKey !== correct_answer) {
+      return "border-red-500 ring-2 ring-red-500/80 bg-red-500/10";
+    }
+    return "border-border";
+  };
+
+  const statusInfo = getStatusInfo();
+  const StatusIcon = statusInfo.Icon;
+
+  return (
+    <Card
+      dir={locale==="en"?"ltr":"rtl"}
+      className="w-full shadow-lg dark:bg-[#0B1739] border-2 dark:border-[#7E89AC]"
+      data-testid={`question-card-${questionData.id}`}
+    >
+      <CardHeader>
+        <div className="mb-3 flex flex-col items-start gap-2 sm:flex-row sm:items-center sm:justify-between">
+          <p className="text-sm font-semibold text-primary">
+            {t("questionXofY", {
+              current: questionNumber,
+              total: totalQuestionsInFilter,
+            })}
+          </p>
+          <Badge
+            variant="outline"
+            className={cn("text-sm", statusInfo.className)}
+          >
+            <StatusIcon className="me-1.5 h-4 w-4" />
+            {statusInfo.text}
+          </Badge>
+        </div>
+        <QuestionRenderer questionText={question_text} imageUrl={image} />
+      </CardHeader>
+      <CardContent className="space-y-4">
+        <Separator />
+        <div className="space-y-3">
+          {(Object.keys(options) as OptionKey[]).map((key) => (
+            <div
+              key={key}
+              className={cn(
+                "flex items-start space-x-3 rounded-md border p-3.5 transition-all",
+                getOptionStyle(key)
+              )}
+            >
+              <div className="mt-0.5 ml-3 border flex h-5 w-5 flex-shrink-0 items-center justify-center rounded-full bg-muted font-sans text-sm font-semibold text-muted-foreground">
+                {arabicOptionMap[key]}
+              </div>
+              <RichContentViewer
+                htmlContent={options[key]}
+                className="prose dark:prose-invert max-w-none flex-1 text-base"
+              />
+              {key === user_selected_choice && (
+                <Badge variant="outline" className="flex-shrink-0 text-xs">
+                  {t("yourAnswer")}
+                </Badge>
+              )}
+            </div>
+          ))}
+        </div>
+
+        <Accordion type="multiple" className="w-full space-y-2 pt-2">
+          {explanation && (
+            <AccordionItem
+              value="explanation"
+              className="rounded-md border bg-blue-500/5 dark:bg-blue-500/10"
+            >
+              <AccordionTrigger className="px-4 py-3 text-base font-semibold text-blue-700 hover:no-underline dark:text-blue-300">
+                <Info className="me-2 h-5 w-5" />
+                {t("explanation")}
+              </AccordionTrigger>
+              <AccordionContent className="px-4 pb-4">
+                <RichContentViewer
+                  htmlContent={explanation}
+                  className="prose dark:prose-invert max-w-none text-base leading-relaxed"
+                />
+              </AccordionContent>
+            </AccordionItem>
+          )}
+          {solution_method_summary && (
+            <AccordionItem
+              value="solution"
+              className="rounded-md border bg-indigo-500/5 dark:bg-indigo-500/10"
+            >
+              <AccordionTrigger className="px-4 py-3 text-base font-semibold text-indigo-700 hover:no-underline dark:text-indigo-300">
+                <BookText className="me-2 h-5 w-5" />
+                {t("solutionMethod")}
+              </AccordionTrigger>
+              <AccordionContent className="px-4 pb-4">
+                <RichContentViewer
+                  htmlContent={solution_method_summary}
+                  className="prose dark:prose-invert max-w-none text-base leading-relaxed"
+                />
+              </AccordionContent>
+            </AccordionItem>
+          )}
+          <AccordionItem
+            value="details"
+            className="rounded-md border bg-gray-500/5 dark:bg-gray-500/10"
+          >
+            <AccordionTrigger className="px-4 py-3 text-base font-semibold text-gray-700 hover:no-underline dark:text-gray-300">
+              <Brain className="me-2 h-5 w-5" />
+              {t("details")}
+            </AccordionTrigger>
+            <AccordionContent className="space-y-2 px-4 pb-4 pt-2 text-base text-muted-foreground">
+              <p dir="auto">
+                <span className="font-semibold text-foreground">
+                  {t("section")}:
+                </span>{" "}
+                {section.name}
+              </p>
+              <p dir="auto">
+                <span className="font-semibold text-foreground">
+                  {t("subsection")}:
+                </span>{" "}
+                {subsection.name}
+              </p>
+              {skill?.name && (
+                <p dir="auto">
+                  <span className="font-semibold text-foreground">
+                    {t("skill")}:
+                  </span>{" "}
+                  {skill.name}
+                </p>
+              )}
+            </AccordionContent>
+          </AccordionItem>
+        </Accordion>
+      </CardContent>
+    </Card>
+  );
+};
+
+export default ReviewQuestionCard;