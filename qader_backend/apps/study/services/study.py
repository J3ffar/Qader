--- conflicted
+++ resolved
@@ -1,4 +1,3 @@
-<<<<<<< HEAD
 import json
 import random
 import logging
@@ -131,12 +130,10 @@
     if limit <= 0:
         return Question.objects.none()
 
-    # Base queryset - only active questions, prefetch related data for efficiency
-    queryset = Question.objects.filter(is_active=True).select_related(
-        "subsection",
-        "subsection__section",
-        "skill",  # Select related for common access patterns
-    )
+    # Use the custom manager to annotate every question with user-specific data.
+    # We pass the user object, which can be an authenticated user or anonymous.
+    queryset = Question.objects.with_user_annotations(user=user).filter(is_active=True)
+
     filters = Q()
     exclude_ids_set = (
         set(int(id) for id in exclude_ids if isinstance(id, int))
@@ -150,57 +147,49 @@
     if skills:
         filters &= Q(skill__slug__in=skills)
 
-    # Authentication-dependent filters
-    if starred or not_mastered:
+    if starred:
+        if not user or not user.is_authenticated:
+            logger.warning(
+                f"get_filtered_questions: 'starred=True' filter requested for anonymous user. Returning no questions."
+            )
+            return Question.objects.none()
+
+        filters &= Q(user_has_starred=True)
+
+    if not_mastered:
         if not user or not user.is_authenticated:
             logger.warning(
                 f"get_filtered_questions: 'starred' or 'not_mastered' filter requested for anonymous user. Ignoring filter."
             )
         else:
-            if starred:
-                # Use Exists for efficient subquery checking
-                starred_subquery = UserStarredQuestion.objects.filter(
-                    user=user, question=OuterRef("pk")
+            try:
+                # (your existing try/except block for not_mastered)
+                low_prof_skill_ids = set(
+                    UserSkillProficiency.objects.filter(
+                        user=user, proficiency_score__lt=proficiency_threshold
+                    ).values_list("skill_id", flat=True)
                 )
-                filters &= Q(Exists(starred_subquery))
-
-            if not_mastered:
-                try:
-                    # Skills user has attempted and proficiency is below threshold
-                    low_prof_skill_ids = set(
-                        UserSkillProficiency.objects.filter(
-                            user=user, proficiency_score__lt=proficiency_threshold
-                        ).values_list("skill_id", flat=True)
+                # All skills user has ever attempted (has a proficiency record for)
+                attempted_skill_ids = set(
+                    UserSkillProficiency.objects.filter(user=user).values_list(
+                        "skill_id", flat=True
                     )
-                    # All skills user has ever attempted (has a proficiency record for)
-                    attempted_skill_ids = set(
-                        UserSkillProficiency.objects.filter(user=user).values_list(
-                            "skill_id", flat=True
-                        )
-                    )
-
-                    # Logic: Include questions if:
-                    # 1. Skill is known to be low proficiency OR
-                    # 2. Question has a skill, and that skill has never been attempted by the user
-                    not_mastered_filter = Q(skill_id__in=low_prof_skill_ids) | (
-                        Q(skill__isnull=False) & ~Q(skill_id__in=attempted_skill_ids)
-                    )
-                    filters &= not_mastered_filter
-                    logger.info(
-                        f"Applied 'not_mastered' filter for user {user.id}. Low prof skills: {len(low_prof_skill_ids)}, Attempted skills: {len(attempted_skill_ids)}"
-                    )
-
-                except Exception as e:
-                    logger.error(
-                        f"get_filtered_questions: Error applying 'not_mastered' filter for user {user.id}: {e}",
-                        exc_info=True,
-                    )
-                    # Decide behavior: either fail safely (return none) or continue without the filter
-                    # return Question.objects.none() # Safer option
-                    # Continuing without filter:
-                    logger.warning(
-                        f"Could not apply 'not_mastered' filter for user {user.id} due to error. Proceeding without it."
-                    )
+                )
+                not_mastered_filter = Q(skill_id__in=low_prof_skill_ids) | (
+                    Q(skill__isnull=False) & ~Q(skill_id__in=attempted_skill_ids)
+                )
+                filters &= not_mastered_filter
+                logger.info(
+                    f"Applied 'not_mastered' filter for user {user.id}. Low prof skills: {len(low_prof_skill_ids)}, Attempted skills: {len(attempted_skill_ids)}"
+                )
+            except Exception as e:
+                logger.error(
+                    f"get_filtered_questions: Error applying 'not_mastered' filter for user {user.id}: {e}",
+                    exc_info=True,
+                )
+                logger.warning(
+                    f"Could not apply 'not_mastered' filter for user {user.id} due to error. Proceeding without it."
+                )
 
     # Apply collected filters
     if filters:
@@ -211,7 +200,6 @@
         queryset = queryset.exclude(id__in=exclude_ids_set)
 
     if min_required > 0:
-        # Use count() which is efficient after filtering
         pool_count = queryset.count()
         if pool_count < min_required:
             logger.warning(
@@ -228,7 +216,6 @@
     # 1. Get all potential IDs matching the criteria
     all_matching_ids = list(queryset.values_list("id", flat=True))
     count = len(all_matching_ids)
-
     if count == 0:
         logger.debug(
             f"get_filtered_questions: No questions found matching criteria for user {user.id if user else 'Anonymous'}."
@@ -253,17 +240,17 @@
         output_field=IntegerField(),
     )
 
-    # Final query retrieving only the randomly selected questions in the specific random order
+    # Re-build the final queryset using the annotated manager to guarantee
+    # the final objects have the `user_has_starred` attribute.
     final_queryset = (
-        Question.objects.filter(id__in=random_ids)
-        .select_related(
-            "subsection", "subsection__section", "skill"
-        )  # Re-apply select_related
+        Question.objects.with_user_annotations(user=user)
+        .filter(id__in=random_ids)
+        .select_related("subsection", "subsection__section", "skill")
         .order_by(preserved_order)
     )
 
     logger.info(
-        f"get_filtered_questions: Returning {len(random_ids)} questions for user {user.id if user else 'Anonymous'}."
+        f"get_filtered_questions: Returning {len(random_ids)} annotated questions for user {user.id if user and user.is_authenticated else 'Anonymous'}."
     )
     return final_queryset
 
@@ -1227,9 +1214,27 @@
     Starts a new test attempt based on the configuration of a previous one.
     Handles limits, finding new questions, and creating the new attempt.
     """
-    # 1. Check for Existing Active Test
+
+    # 1. Extract and Validate Original Config
+    original_config_snapshot = original_attempt.test_configuration
+    if not isinstance(original_config_snapshot, dict):
+        logger.error(
+            f"Invalid config snapshot for original attempt {original_attempt.id} during retake."
+        )
+        raise DRFValidationError(
+            {"detail": _("Original test configuration is missing or invalid.")}
+        )
+
+    # Determine original type and parameters needed for filtering
+    original_attempt_type = (
+        original_attempt.attempt_type
+    )  # Use the reliable field from the model
+
+    # 2. Check for Existing Active Test
     if UserTestAttempt.objects.filter(
-        user=user, status=UserTestAttempt.Status.STARTED
+        user=user,
+        status=UserTestAttempt.Status.STARTED,
+        attempt_type=original_attempt_type,
     ).exists():
         raise DRFValidationError(
             {
@@ -1241,20 +1246,6 @@
             }
         )
 
-    # 2. Extract and Validate Original Config
-    original_config_snapshot = original_attempt.test_configuration
-    if not isinstance(original_config_snapshot, dict):
-        logger.error(
-            f"Invalid config snapshot for original attempt {original_attempt.id} during retake."
-        )
-        raise DRFValidationError(
-            {"detail": _("Original test configuration is missing or invalid.")}
-        )
-
-    # Determine original type and parameters needed for filtering
-    original_attempt_type = (
-        original_attempt.attempt_type
-    )  # Use the reliable field from the model
     num_questions = original_config_snapshot.get(
         "num_questions_selected"
     )  # Use actual selected number from original
@@ -2232,1924 +2223,4 @@
         "ai_feedback": session.ai_feedback,
         "answered_question_count": total_questions,
         "correct_answers_count": correct_questions,
-    }
-=======
-import json
-import random
-import logging
-from typing import Optional, List, Dict, Any, Set, Union
-
-from django.db.models import (
-    QuerySet,
-    Q,
-    Exists,
-    OuterRef,
-    F,
-    Case,
-    When,
-    IntegerField,
-    Count,
-    Value,
-    FloatField,
-)
-from django.db.models.functions import Coalesce
-from django.utils.translation import (
-    gettext_lazy as _,
-    gettext,
-)  # Import gettext as well for immediate translation
-from django.conf import settings
-from django.core.exceptions import ValidationError as CoreValidationError
-from rest_framework.exceptions import (
-    ValidationError as DRFValidationError,
-)
-from django.db import transaction
-from django.utils import timezone
-from openai import OpenAIError
-from rest_framework import (
-    serializers,
-    status,
-)  # Use DRF's validation error for API context
-from rest_framework.exceptions import PermissionDenied, APIException
-
-from apps.learning.models import (
-    LearningSubSection,
-    Question,
-    Skill,
-    UserStarredQuestion,
-    LearningSection,  # Import needed for profile update check
-)
-from apps.users.models import UserProfile
-from apps.study.models import (
-    ConversationSession,
-    UserSkillProficiency,
-    UserTestAttempt,
-    UserQuestionAttempt,
-)
-from django.contrib.auth import get_user_model
-
-from apps.api.exceptions import UsageLimitExceeded
-from apps.users.services import UsageLimiter
-from apps.study.services.ai_manager import get_ai_manager
-from apps.gamification import services as gamification_services
-from apps.gamification.models import Badge
-from django.db.models.signals import post_save
-from apps.gamification.signals import (
-    gamify_on_test_completed as gamify_test_completed_signal_handler,
-)  # Specific import
-from apps.gamification.services import (
-    process_test_completion_gamification,
-)  # New import
-
-User = get_user_model()
-logger = logging.getLogger(__name__)
-
-# --- Constants ---
-DEFAULT_PROFICIENCY_THRESHOLD = getattr(settings, "DEFAULT_PROFICIENCY_THRESHOLD", 0.7)
-EMERGENCY_MODE_DEFAULT_QUESTIONS = getattr(
-    settings, "EMERGENCY_MODE_DEFAULT_QUESTIONS", 15
-)
-EMERGENCY_MODE_WEAK_SKILL_COUNT = getattr(
-    settings, "EMERGENCY_MODE_WEAK_SKILL_COUNT", 3
-)
-EMERGENCY_MODE_MIN_QUESTIONS = getattr(settings, "EMERGENCY_MODE_MIN_QUESTIONS", 5)
-EMERGENCY_MODE_ESTIMATED_MINS_PER_Q = getattr(
-    settings, "EMERGENCY_MODE_ESTIMATED_MINS_PER_Q", 2.5
-)
-LEVEL_ASSESSMENT_SCORE_THRESHOLD = getattr(
-    settings, "LEVEL_ASSESSMENT_SCORE_THRESHOLD", 60
-)  # Example threshold for analysis
-
-AI_ANALYSIS_DEFAULT_FALLBACK = _(
-    "Test completed! Review your detailed results to identify areas for improvement."
-)
-AI_ANALYSIS_LOW_SCORE_THRESHOLD = getattr(
-    settings, "AI_ANALYSIS_LOW_SCORE_THRESHOLD", 50
-)
-AI_ANALYSIS_HIGH_SCORE_THRESHOLD = getattr(
-    settings, "AI_ANALYSIS_HIGH_SCORE_THRESHOLD", 85
-)
-AI_ANALYSIS_MAX_ANSWER_DETAILS = getattr(settings, "AI_ANALYSIS_MAX_ANSWER_DETAILS", 10)
-
-
-# --- Question Filtering Logic ---
-def get_filtered_questions(
-    user: User,
-    limit: int = 10,
-    subsections: Optional[List[str]] = None,  # List of subsection slugs
-    skills: Optional[List[str]] = None,  # List of skill slugs
-    starred: bool = False,
-    not_mastered: bool = False,
-    exclude_ids: Optional[List[int]] = None,
-    proficiency_threshold: float = DEFAULT_PROFICIENCY_THRESHOLD,
-    min_required: int = 1,
-) -> QuerySet[Question]:
-    """
-    Retrieves a randomly ordered QuerySet of active Questions based on various filters.
-
-    Args:
-        user: The User for whom to filter (required for 'starred' and 'not_mastered').
-        limit: The maximum number of questions to return.
-        subsections: Optional list of subsection slugs to filter by.
-        skills: Optional list of skill slugs to filter by.
-        starred: If True, only return questions starred by the user.
-        not_mastered: If True, prioritize questions from skills the user is below
-                      the proficiency_threshold in, or skills they haven't attempted yet.
-        exclude_ids: Optional list of Question IDs to exclude from the results.
-        proficiency_threshold: The score threshold used for the 'not_mastered' filter.
-        min_required: If > 0, checks if at least this many questions match the criteria.
-
-    Returns:
-        A QuerySet of Question objects, randomly ordered up to the specified limit.
-        Returns an empty QuerySet if no matching questions are found or limit is <= 0.
-    """
-    if limit <= 0:
-        return Question.objects.none()
-
-    # Use the custom manager to annotate every question with user-specific data.
-    # We pass the user object, which can be an authenticated user or anonymous.
-    queryset = Question.objects.with_user_annotations(user=user).filter(is_active=True)
-
-    filters = Q()
-    exclude_ids_set = (
-        set(int(id) for id in exclude_ids if isinstance(id, int))
-        if exclude_ids
-        else set()
-    )
-
-    # Apply filters based on arguments
-    if subsections:
-        filters &= Q(subsection__slug__in=subsections)
-    if skills:
-        filters &= Q(skill__slug__in=skills)
-
-    if starred:
-        if not user or not user.is_authenticated:
-            logger.warning(
-                f"get_filtered_questions: 'starred=True' filter requested for anonymous user. Returning no questions."
-            )
-            return Question.objects.none()
-
-        filters &= Q(user_has_starred=True)
-
-    if not_mastered:
-        if not user or not user.is_authenticated:
-            logger.warning(
-                f"get_filtered_questions: 'starred' or 'not_mastered' filter requested for anonymous user. Ignoring filter."
-            )
-        else:
-            try:
-                # (your existing try/except block for not_mastered)
-                low_prof_skill_ids = set(
-                    UserSkillProficiency.objects.filter(
-                        user=user, proficiency_score__lt=proficiency_threshold
-                    ).values_list("skill_id", flat=True)
-                )
-                # All skills user has ever attempted (has a proficiency record for)
-                attempted_skill_ids = set(
-                    UserSkillProficiency.objects.filter(user=user).values_list(
-                        "skill_id", flat=True
-                    )
-                )
-                not_mastered_filter = Q(skill_id__in=low_prof_skill_ids) | (
-                    Q(skill__isnull=False) & ~Q(skill_id__in=attempted_skill_ids)
-                )
-                filters &= not_mastered_filter
-                logger.info(
-                    f"Applied 'not_mastered' filter for user {user.id}. Low prof skills: {len(low_prof_skill_ids)}, Attempted skills: {len(attempted_skill_ids)}"
-                )
-            except Exception as e:
-                logger.error(
-                    f"get_filtered_questions: Error applying 'not_mastered' filter for user {user.id}: {e}",
-                    exc_info=True,
-                )
-                logger.warning(
-                    f"Could not apply 'not_mastered' filter for user {user.id} due to error. Proceeding without it."
-                )
-
-    # Apply collected filters
-    if filters:
-        queryset = queryset.filter(filters)
-
-    # Apply exclusions AFTER main filters
-    if exclude_ids_set:
-        queryset = queryset.exclude(id__in=exclude_ids_set)
-
-    if min_required > 0:
-        pool_count = queryset.count()
-        if pool_count < min_required:
-            logger.warning(
-                f"Insufficient questions ({pool_count}) found matching criteria for user {user.id}. Minimum required: {min_required}."
-            )
-            # Raise validation error to be caught by caller (e.g., start service)
-            raise serializers.ValidationError(
-                _(
-                    "Not enough questions found matching your criteria (found {count}, need at least {min}). Please broaden your filters."
-                ).format(count=pool_count, min=min_required)
-            )
-
-    # --- Random Sampling Technique ---
-    # 1. Get all potential IDs matching the criteria
-    all_matching_ids = list(queryset.values_list("id", flat=True))
-    count = len(all_matching_ids)
-    if count == 0:
-        logger.debug(
-            f"get_filtered_questions: No questions found matching criteria for user {user.id if user else 'Anonymous'}."
-        )
-        return Question.objects.none()
-
-    # 2. Determine how many to fetch and sample randomly
-    num_to_fetch = min(limit, count)
-    try:
-        random_ids = random.sample(all_matching_ids, num_to_fetch)
-    except ValueError as e:
-        # Should only happen if logic above is flawed (e.g., num_to_fetch > count)
-        logger.error(
-            f"Error during random sampling in get_filtered_questions: {e}. IDs: {all_matching_ids}, Num: {num_to_fetch}",
-            exc_info=True,
-        )
-        return Question.objects.none()
-
-    # 3. Preserve the random order using Case/When
-    preserved_order = Case(
-        *[When(pk=pk, then=pos) for pos, pk in enumerate(random_ids)],
-        output_field=IntegerField(),
-    )
-
-    # Re-build the final queryset using the annotated manager to guarantee
-    # the final objects have the `user_has_starred` attribute.
-    final_queryset = (
-        Question.objects.with_user_annotations(user=user)
-        .filter(id__in=random_ids)
-        .select_related("subsection", "subsection__section", "skill")
-        .order_by(preserved_order)
-    )
-
-    logger.info(
-        f"get_filtered_questions: Returning {len(random_ids)} annotated questions for user {user.id if user and user.is_authenticated else 'Anonymous'}."
-    )
-    return final_queryset
-
-
-# --- Skill Proficiency Update Logic ---
-# @transaction.atomic # Usually not needed here, called within other atomic transactions
-def update_user_skill_proficiency(user: User, skill: Optional[Skill], is_correct: bool):
-    """
-    Updates the UserSkillProficiency record for a given user and skill based on an attempt.
-    Creates the record if it doesn't exist. Logs errors but does not raise them
-    to avoid interrupting the main flow (e.g., test submission).
-
-    Args:
-        user: The user whose proficiency is being updated.
-        skill: The Skill associated with the question attempted. Can be None.
-        is_correct: Boolean indicating if the attempt was correct.
-    """
-    if not skill:
-        logger.debug(
-            f"Proficiency update skipped for user {user.id}: No skill associated with the question."
-        )
-        return
-    if not user or not user.is_authenticated:
-        # Should not happen if called from authenticated views/services
-        logger.warning(
-            "Proficiency update skipped: Invalid or anonymous user provided."
-        )
-        return
-    # is_correct can be None if validation failed earlier, handle gracefully
-    if is_correct is None:
-        logger.warning(
-            f"Proficiency update skipped for user {user.id}, skill {skill.id}: is_correct is None."
-        )
-        return
-
-    try:
-        # Use get_or_create for atomicity and simplicity
-        proficiency, created = UserSkillProficiency.objects.get_or_create(
-            user=user,
-            skill=skill,
-            defaults={
-                "proficiency_score": 0.0,
-                "attempts_count": 0,
-                "correct_count": 0,
-            },
-        )
-        # Call the model method to handle the update logic
-        proficiency.record_attempt(
-            is_correct=is_correct
-        )  # Assumes this method saves itself
-        if created:
-            logger.info(
-                f"Created skill proficiency record for user {user.id}, skill '{skill.name}' (ID: {skill.id}). Score after first attempt: {proficiency.proficiency_score:.2f}"
-            )
-        else:
-            logger.info(
-                f"Updated skill proficiency for user {user.id}, skill '{skill.name}' (ID: {skill.id}). New score: {proficiency.proficiency_score:.2f}, Attempts: {proficiency.attempts_count}"
-            )
-
-    except Exception as e:
-        # Log error but don't interrupt the main process
-        logger.error(
-            f"Error updating proficiency for user {user.id}, skill {skill.id}: {e}",
-            exc_info=True,
-        )
-
-
-# --- Test Attempt Answer Handling ---
-@transaction.atomic
-def record_single_answer(
-    test_attempt: UserTestAttempt, question: Question, answer_data: Dict[str, Any]
-) -> Dict[str, Any]:
-    """
-    Records a single answer submitted by a user during an ongoing test attempt.
-
-    Validates input, creates or updates the UserQuestionAttempt record, updates
-    skill proficiency, and returns immediate feedback (hiding correct answer/explanation
-    except in 'Traditional' mode).
-
-    Args:
-        test_attempt: The active UserTestAttempt instance.
-        question: The Question instance being answered.
-        answer_data: Dict containing 'selected_answer' (A, B, C, or D) and
-                     optionally 'time_taken_seconds'.
-
-    Returns:
-        A dictionary containing feedback:
-            {
-                'question_id': int,
-                'is_correct': bool,
-                'correct_answer': Optional[str], # Only populated for Traditional mode
-                'explanation': Optional[str],    # Only populated for Traditional mode
-                'feedback_message': str          # User-facing message
-            }
-
-    Raises:
-        serializers.ValidationError: If the input is invalid, the test attempt is not
-                                     active, or the question is not part of the attempt.
-    """
-    user = test_attempt.user
-    # Basic validation checks
-    if not user or not user.is_authenticated:
-        # Should be caught by permissions, but good practice
-        raise serializers.ValidationError(
-            _("Authentication required to record an answer.")
-        )
-
-    if test_attempt.status != UserTestAttempt.Status.STARTED:
-        logger.warning(
-            f"Attempt to record answer for non-active test attempt {test_attempt.id} (Status: {test_attempt.status}) by user {user.id}."
-        )
-        raise serializers.ValidationError(
-            {"non_field_errors": [_("This test attempt is not currently active.")]}
-        )
-
-    # Ensure the question being answered belongs to this test attempt
-    # Assumes test_attempt.question_ids stores the list/queryset of intended IDs
-    if question.id not in test_attempt.question_ids:
-        logger.error(
-            f"User {user.id} attempted to answer Q:{question.id} which is NOT in the question list for TestAttempt:{test_attempt.id}."
-        )
-        raise serializers.ValidationError(
-            {
-                "question_id": [
-                    _("This question is not part of the current test attempt.")
-                ]
-            }
-        )
-
-    selected_answer = answer_data.get("selected_answer")
-    if selected_answer not in UserQuestionAttempt.AnswerChoice.values:
-        raise serializers.ValidationError(
-            {
-                "selected_answer": [
-                    _("Invalid answer choice provided. Please select A, B, C, or D.")
-                ]
-            }
-        )
-
-    # Determine UserQuestionAttempt.Mode based on the type of test attempt
-    mode_map = {
-        UserTestAttempt.AttemptType.LEVEL_ASSESSMENT: UserQuestionAttempt.Mode.LEVEL_ASSESSMENT,
-        UserTestAttempt.AttemptType.PRACTICE: UserQuestionAttempt.Mode.TEST,
-        UserTestAttempt.AttemptType.SIMULATION: UserQuestionAttempt.Mode.TEST,
-        UserTestAttempt.AttemptType.TRADITIONAL: UserQuestionAttempt.Mode.TRADITIONAL,
-        # Add mappings for any future test types
-    }
-    mode = mode_map.get(test_attempt.attempt_type)
-    if not mode:
-        # This indicates a configuration mismatch
-        logger.error(
-            f"Cannot map UserTestAttempt type '{test_attempt.attempt_type}' to UserQuestionAttempt.Mode for TestAttempt:{test_attempt.id}. Falling back to 'TEST'."
-        )
-        mode = UserQuestionAttempt.Mode.TEST  # Fallback to a sensible default
-
-    # Create or update the specific question attempt record within this test attempt
-    # update_or_create handles cases where a user might change their answer before submitting the test
-    attempt_defaults = {
-        "selected_answer": selected_answer,
-        "is_correct": selected_answer
-        == question.correct_answer,  # Calculate correctness directly
-        "time_taken_seconds": answer_data.get("time_taken_seconds"),
-        "mode": mode,
-        "attempted_at": timezone.now(),
-    }
-    question_attempt, created = UserQuestionAttempt.objects.update_or_create(
-        user=user,
-        test_attempt=test_attempt,
-        question=question,
-        defaults=attempt_defaults,
-    )
-    is_correct = question_attempt.is_correct  # Use the value from the saved record
-
-    log_prefix = "Recorded" if created else "Updated"
-    logger.info(
-        f"{log_prefix} answer for Q:{question.id} in TestAttempt:{test_attempt.id} by User:{user.id}. Choice: {selected_answer}, Correct: {is_correct}, Mode: {mode}"
-    )
-
-    # Update user's proficiency for the skill related to this question
-    update_user_skill_proficiency(
-        user=user, skill=question.skill, is_correct=is_correct
-    )
-
-    # --- Prepare Immediate Feedback ---
-    # Default feedback hides sensitive info during tests
-    feedback = {
-        "question_id": question.id,
-        "is_correct": is_correct,
-        "correct_answer": None,
-        "explanation": None,
-        "feedback_message": _("Answer recorded."),
-    }
-
-    # Reveal answer/explanation immediately ONLY for 'Traditional' practice mode
-    if test_attempt.attempt_type == UserTestAttempt.AttemptType.TRADITIONAL:
-        feedback["correct_answer"] = question.correct_answer
-        feedback["explanation"] = question.explanation  # Provide full explanation
-        feedback["feedback_message"] = (
-            _("Answer recorded. See feedback below.")
-            if is_correct
-            else _("Answer recorded. The correct answer is shown below.")
-        )
-
-    return feedback
-
-
-# --- AI Performance Analysis Helper ---
-def _format_results_summary_for_ai(results_summary: Optional[Dict[str, Any]]) -> str:
-    """Formats the results_summary dictionary into a string for the AI prompt."""
-    if not results_summary:
-        return _("No detailed breakdown by topic available.")
-
-    summary_lines = []
-    for slug, data in results_summary.items():
-        if isinstance(data, dict) and "name" in data and "score" in data:
-            name = data.get("name", slug)
-            score = data.get("score")
-            if score is not None:
-                # Ensure score is presented as a number for the AI
-                score_str = (
-                    f"{score:.1f}%" if isinstance(score, (float, int)) else str(score)
-                )
-                summary_lines.append(f"- {name}: {score_str}")
-            else:
-                summary_lines.append(f"- {name}: {_('N/A')}")  # Score not available
-        # Handle cases where data might not be a dict or lack expected keys, though model validation should prevent this
-
-    if not summary_lines:
-        return _("Detailed topic scores are not available for this attempt.")
-    return "\n".join(summary_lines)
-
-
-def _format_user_answers_for_ai(
-    user_test_attempt: UserTestAttempt,
-    max_questions_to_detail: int = AI_ANALYSIS_MAX_ANSWER_DETAILS,
-) -> str:
-    """
-    Formats user's question attempts into a string for the AI prompt.
-    Focuses on incorrect answers first, then a sample of correct ones if space permits.
-    """
-    # Fetch question attempts with related question, skill, and subsection for context
-    # This is a list comprehension that executes the query immediately.
-    question_attempts = list(
-        user_test_attempt.question_attempts.select_related(
-            "question__subsection", "question__skill"
-        ).all()
-    )
-
-    if not question_attempts:
-        return _("No specific answer details available for this attempt.")
-
-    answer_details_lines = []
-
-    incorrect_attempts = [qa for qa in question_attempts if qa.is_correct is False]
-    correct_attempts = [qa for qa in question_attempts if qa.is_correct is True]
-
-    # Process incorrect attempts
-    for qa in incorrect_attempts:
-        if len(answer_details_lines) >= max_questions_to_detail:
-            break
-        q = qa.question  # Safe due to select_related
-        subsection_name = q.subsection.name if q.subsection else _("N/A")
-        skill_name = q.skill.name if q.skill else _("N/A")
-        # Translators: Part of AI analysis summary showing an incorrect answer.
-        # {subsection} is the topic, {skill} is the specific skill.
-        # {user_ans} is user's choice, {correct_ans} is the right one.
-        line = _(
-            "Question in '{subsection}' (Skill: {skill}): Your answer '{user_ans}', Correct: '{correct_ans}' (Incorrect)."
-        ).format(
-            subsection=subsection_name,
-            skill=skill_name,
-            user_ans=qa.selected_answer or _("Not Answered"),
-            correct_ans=q.correct_answer,  # Assuming Question model has correct_answer field
-        )
-        answer_details_lines.append(line)
-
-    # If space, add some correct answers
-    # Keep this part minimal to focus AI on areas of improvement from incorrect answers
-    # For example, limit correct examples to a small number like 2-3 if incorrect ones are few.
-    remaining_space_for_correct = max_questions_to_detail - len(answer_details_lines)
-    if remaining_space_for_correct > 0:
-        # Show only a few correct answers to not dilute focus on incorrect ones.
-        # For instance, show at most 2-3 correct answers.
-        num_correct_to_show = min(remaining_space_for_correct, 2)
-        for qa in correct_attempts[:num_correct_to_show]:  # Take only the first few
-            q = qa.question
-            subsection_name = q.subsection.name if q.subsection else _("N/A")
-            skill_name = q.skill.name if q.skill else _("N/A")
-            # Translators: Part of AI analysis summary showing a correct answer.
-            # {subsection} is the topic, {skill} is the specific skill.
-            # {user_ans} is user's choice.
-            line = _(
-                "Question in '{subsection}' (Skill: {skill}): Your answer '{user_ans}' (Correct)."
-            ).format(
-                subsection=subsection_name,
-                skill=skill_name,
-                user_ans=qa.selected_answer,
-            )
-            answer_details_lines.append(line)
-
-    if not answer_details_lines:
-        # This might happen if all questions were skipped or if there's an issue fetching.
-        return _("Could not retrieve specific answer details for analysis.")
-
-    # Indicate if more answers were ommitted due to length constraints
-    total_processed_in_detail = len(answer_details_lines)
-    total_attempted_questions = len(question_attempts)
-    if (
-        total_attempted_questions > total_processed_in_detail
-        and total_processed_in_detail >= max_questions_to_detail
-    ):
-        # Translators: Indicates more questions were answered than detailed in AI summary.
-        answer_details_lines.append(
-            _("... (and {num_more} other questions were answered).").format(
-                num_more=total_attempted_questions - total_processed_in_detail
-            )
-        )
-
-    return "\n".join(answer_details_lines)
-
-
-def _generate_ai_performance_analysis(user: User, test_attempt: UserTestAttempt) -> str:
-    """
-    Generates a smart performance analysis using AI.
-    Returns the AI-generated text or a fallback message.
-    """
-    ai_manager = get_ai_manager()
-    if not ai_manager.is_available():
-        logger.warning(
-            f"AI manager not available for performance analysis (User: {user.id}, Attempt: {test_attempt.id}). Reason: {ai_manager.init_error}"
-        )
-        if test_attempt.score_percentage is not None:
-            if test_attempt.score_percentage >= AI_ANALYSIS_HIGH_SCORE_THRESHOLD:
-                return _(
-                    "Excellent work! You demonstrated strong understanding in this test."
-                )
-            elif test_attempt.score_percentage < AI_ANALYSIS_LOW_SCORE_THRESHOLD:
-                return _(
-                    "Good effort! Keep practicing to improve your score. Review your answers to learn from any mistakes."
-                )
-        return AI_ANALYSIS_DEFAULT_FALLBACK
-
-    overall_score_str = (
-        f"{test_attempt.score_percentage:.1f}"
-        if test_attempt.score_percentage is not None
-        else _("N/A")
-    )
-    verbal_score_str = (
-        f"{test_attempt.score_verbal:.1f}%"
-        if test_attempt.score_verbal is not None
-        else _("N/A")
-    )
-    quantitative_score_str = (
-        f"{test_attempt.score_quantitative:.1f}%"
-        if test_attempt.score_quantitative is not None
-        else _("N/A")
-    )
-
-    user_answers_details_str = _format_user_answers_for_ai(test_attempt)
-
-    context_params = {
-        "overall_score": overall_score_str,
-        "verbal_score_str": verbal_score_str,
-        "quantitative_score_str": quantitative_score_str,
-        "results_summary_str": _format_results_summary_for_ai(
-            test_attempt.results_summary
-        ),
-        "test_type_display": test_attempt.get_attempt_type_display(),
-        "user_answers_details_str": user_answers_details_str,
-    }
-
-    system_prompt = ai_manager._construct_system_prompt(
-        ai_tone_value="encouraging_analytic",
-        context_key="generate_test_performance_analysis",
-        context_params=context_params,
-    )
-
-    trigger_message = _(
-        "Please provide a performance analysis for the test I just completed based on my scores and answer summary."
-    )
-
-    ai_response_content, error_msg = ai_manager.get_chat_completion(
-        system_prompt_content=system_prompt,
-        messages_for_api=[{"role": "user", "content": trigger_message}],
-        temperature=0.6,
-        max_tokens=450,  # Slightly increased max_tokens for potentially more detailed analysis
-        response_format=None,
-        user_id_for_tracking=str(user.id),
-    )
-
-    if (
-        error_msg
-        or not isinstance(ai_response_content, str)
-        or not ai_response_content.strip()
-    ):
-        logger.error(
-            f"AI performance analysis generation failed for User: {user.id}, Attempt: {test_attempt.id}. Error: {error_msg or 'Empty response'}. "
-            f"AI Response: '{str(ai_response_content)[:200]}...'"
-        )
-        # More nuanced fallback based on scores if AI fails
-        if test_attempt.score_percentage is not None:
-            if test_attempt.score_percentage >= AI_ANALYSIS_HIGH_SCORE_THRESHOLD:
-                return _("Fantastic job on this test! Your hard work is paying off.")
-            elif test_attempt.score_percentage < AI_ANALYSIS_LOW_SCORE_THRESHOLD:
-                weakest_area_name = None
-                min_score = 101  # Initialize higher than max score
-                if test_attempt.results_summary:
-                    for area_slug, data in test_attempt.results_summary.items():
-                        if (
-                            isinstance(data, dict)
-                            and isinstance(data.get("score"), (int, float))
-                            and data["score"] is not None
-                        ):
-                            if data["score"] < min_score:
-                                min_score = data["score"]
-                                weakest_area_name = data.get("name") or area_slug
-                if (
-                    weakest_area_name and min_score < LEVEL_ASSESSMENT_SCORE_THRESHOLD
-                ):  # Using a general threshold for "weak"
-                    return _(
-                        "Good effort! Your results suggest focusing more practice on '{area}' where your score was {score}%."
-                    ).format(area=weakest_area_name, score=round(min_score, 1))
-                return _(
-                    "You've completed the test. Take some time to review your answers and identify areas for growth."
-                )
-        return AI_ANALYSIS_DEFAULT_FALLBACK  # Ultimate fallback
-
-    logger.info(
-        f"Successfully generated AI performance analysis for User: {user.id}, Attempt: {test_attempt.id}. Analysis: {ai_response_content[:200]}..."
-    )
-    return ai_response_content.strip()
-
-
-@transaction.atomic
-def complete_test_attempt(test_attempt: UserTestAttempt) -> Dict[str, Any]:
-    user = test_attempt.user
-    if not user or not user.is_authenticated:
-        raise DRFValidationError(
-            _("Authentication required to complete a test attempt.")
-        )
-
-    if test_attempt.status != UserTestAttempt.Status.STARTED:
-        logger.warning(
-            f"Attempt to complete non-active or already finished test attempt {test_attempt.id} (Status: {test_attempt.status}) by user {user.id}."
-        )
-        raise DRFValidationError(
-            {
-                "non_field_errors": [
-                    _("This test attempt is not active or has already been completed.")
-                ]
-            }
-        )
-
-    signal_disconnected_successfully = False
-    try:
-        # Temporarily disconnect signal to prevent double processing if calculate_and_save_scores also saves
-        disconnected = post_save.disconnect(
-            receiver=gamify_test_completed_signal_handler,
-            sender=UserTestAttempt,
-            dispatch_uid="gamify_test_completed",
-        )
-
-        if disconnected:
-            signal_disconnected_successfully = True
-            logger.debug(
-                f"Temporarily disconnected 'gamify_on_test_completed' signal (UID: gamify_test_completed) for attempt {test_attempt.id}."
-            )
-        else:
-            logger.warning(
-                f"Failed to disconnect 'gamify_on_test_completed' signal (UID: gamify_test_completed) for attempt {test_attempt.id}. Gamification might run twice if calculate_scores saves."
-            )
-
-        # --- REFACTORED LOGIC STARTS HERE ---
-
-        test_attempt.status = UserTestAttempt.Status.COMPLETED
-        test_attempt.end_time = timezone.now()
-
-        total_questions = test_attempt.num_questions
-
-        # This block is now unified for ALL attempt types, including Traditional.
-        question_attempts_qs = test_attempt.question_attempts.select_related(
-            "question__subsection__section", "question__skill"
-        ).all()
-        answered_count = question_attempts_qs.count()
-        correct_answers_in_test_count = question_attempts_qs.filter(
-            is_correct=True
-        ).count()
-
-        if total_questions > 0 and answered_count < total_questions:
-            logger.warning(
-                f"Test attempt {test_attempt.id} (Type: {test_attempt.get_attempt_type_display()}) completed by user {user.id} with only {answered_count}/{total_questions} questions answered."
-            )
-        elif (
-            total_questions > 0 and answered_count > total_questions
-        ):  # Should not happen
-            logger.error(
-                f"Data inconsistency: Test attempt {test_attempt.id} has {answered_count} answers recorded but expected {total_questions}. Scoring based on recorded answers."
-            )
-
-        # Calculate scores and save them (this will update score_percentage, etc. for all types)
-        try:
-            test_attempt.calculate_and_save_scores(
-                question_attempts_qs=question_attempts_qs
-            )  # This method saves score fields itself
-            logger.info(
-                f"Test attempt {test_attempt.id} (Type: {test_attempt.get_attempt_type_display()}) scores calculated for user {user.id}. Score: {test_attempt.score_percentage}%"
-            )
-        except Exception as e:
-            # Log and set status to ERROR if score calculation is critical
-            logger.exception(
-                f"Error calculating or saving scores for test attempt {test_attempt.id}, user {user.id}: {e}"
-            )
-            test_attempt.status = UserTestAttempt.Status.ERROR
-
-        # Save status and end_time. Score fields were saved by calculate_and_save_scores.
-        # This needs to run AFTER score calculation in case of errors.
-        service_controlled_update_fields = ["status", "end_time", "updated_at"]
-        test_attempt.save(update_fields=service_controlled_update_fields)
-        logger.info(
-            f"Status and end_time saved for test_attempt {test_attempt.id}. Status is now {test_attempt.status.label}."
-        )
-
-        # --- REFACTORED LOGIC ENDS HERE ---
-
-        # Initialize gamification_results before the try block
-        gamification_results = {
-            "total_points_earned": 0,
-            "badges_won_details": [],
-            "streak_info": {"was_updated": False, "current_days": 0},
-        }
-
-        logger.info(
-            f"Before calling gamification service directly for test {test_attempt.id}, completion_points_awarded is: {test_attempt.completion_points_awarded}"
-        )
-
-        # Perform gamification processing *after* scores are saved and status is COMPLETED.
-        try:
-            gamification_results = process_test_completion_gamification(
-                user, test_attempt
-            )
-        except Exception as e:
-            logger.exception(
-                f"Error processing gamification for test_attempt {test_attempt.id}: {e}"
-            )
-
-    finally:
-        # Reconnect the signal regardless of success/failure within the try block
-        if signal_disconnected_successfully:
-            post_save.connect(
-                gamify_test_completed_signal_handler,
-                sender=UserTestAttempt,
-                dispatch_uid="gamify_test_completed",
-            )
-            logger.debug(
-                f"Reconnected 'gamify_on_test_completed' signal (UID: gamify_test_completed) for attempt {test_attempt.id}."
-            )
-
-    # Refresh the instance from DB to get any updates from signals or direct saves
-    test_attempt.refresh_from_db()  # Important if gamification service modifies test_attempt
-
-    # Update user profile for level assessments
-    if test_attempt.attempt_type == UserTestAttempt.AttemptType.LEVEL_ASSESSMENT:
-        try:
-            profile = UserProfile.objects.select_for_update().get(user=user)
-            if (
-                test_attempt.score_verbal is not None
-                and test_attempt.score_quantitative is not None
-            ):  # Ensure scores are valid before updating
-                profile.current_level_verbal = test_attempt.score_verbal
-                profile.current_level_quantitative = test_attempt.score_quantitative
-                profile.save(
-                    update_fields=[
-                        "current_level_verbal",
-                        "current_level_quantitative",
-                        "updated_at",
-                    ]
-                )
-                logger.info(
-                    f"User profile levels updated for user {user.id} after Level Assessment {test_attempt.id}."
-                )
-            else:
-                logger.error(
-                    f"Skipping profile update for user {user.id} (Assessment {test_attempt.id}) due to invalid scores (verbal or quantitative is None)."
-                )
-        except UserProfile.DoesNotExist:
-            logger.error(
-                f"UserProfile not found for user {user.id} during assessment completion."
-            )
-        except Exception as e:
-            logger.exception(f"Error updating profile levels for user {user.id}: {e}")
-
-    # --- Generate Smart Analysis (AI or Fallback) ---
-    smart_analysis = AI_ANALYSIS_DEFAULT_FALLBACK  # Default fallback
-    # The `smart_analysis` logic can remain different for traditional vs. other types.
-    # Our goal was to fix the score, not the analysis text.
-    if test_attempt.attempt_type != UserTestAttempt.AttemptType.TRADITIONAL:
-        # Only generate AI analysis for non-traditional tests that have scores
-        if (
-            test_attempt.score_percentage is not None
-        ):  # Ensure there's a score to analyze
-            try:
-                smart_analysis = _generate_ai_performance_analysis(user, test_attempt)
-            except Exception as e:  # Catch any unexpected error during AI call
-                logger.error(
-                    f"Unexpected error generating AI smart analysis for attempt {test_attempt.id}: {e}",
-                    exc_info=True,
-                )
-                # Fallback to simpler rule-based analysis if AI fails catastrophically
-                if test_attempt.score_percentage >= AI_ANALYSIS_HIGH_SCORE_THRESHOLD:
-                    smart_analysis = _(
-                        "Excellent work! You demonstrated strong understanding in this test."
-                    )
-                elif test_attempt.score_percentage < AI_ANALYSIS_LOW_SCORE_THRESHOLD:
-                    smart_analysis = _(
-                        "Good effort! Review your results to identify areas for improvement and keep practicing."
-                    )
-                else:
-                    smart_analysis = _(
-                        "Well done on completing the test! Check your detailed results for insights."
-                    )
-        else:
-            smart_analysis = _(
-                "Test completed. Scores are not available for detailed analysis at this time."
-            )
-    else:
-        # This simple analysis for Traditional is fine to keep.
-        smart_analysis = _("Practice session ended.")
-        if answered_count > 0:
-            smart_analysis = _(
-                "Practice session ended. You answered {count} questions."
-            ).format(count=answered_count)
-
-    score_data = {
-        "overall": test_attempt.score_percentage,
-        "verbal": test_attempt.score_verbal,
-        "quantitative": test_attempt.score_quantitative,
-    }
-
-    badges_won_for_response = [
-        {"slug": b["slug"], "name": b["name"], "description": b["description"]}
-        for b in gamification_results.get("badges_won_details", [])
-    ]
-
-    points_from_correct_answers_this_test = (
-        correct_answers_in_test_count * settings.POINTS_QUESTION_SOLVED_CORRECT
-    )
-    points_from_test_completion_event = gamification_results.get(
-        "total_points_earned", 0
-    )
-
-    return {
-        "attempt_id": test_attempt.id,
-        "status": test_attempt.get_status_display(),
-        "score": score_data,
-        "results_summary": test_attempt.results_summary
-        or {},  # Ensure it's at least an empty dict
-        "answered_question_count": answered_count,
-        "total_questions": total_questions,
-        "correct_answers_in_test_count": correct_answers_in_test_count,
-        "smart_analysis": smart_analysis,
-        "points_from_test_completion_event": points_from_test_completion_event,
-        "points_from_correct_answers_this_test": points_from_correct_answers_this_test,
-        "badges_won": badges_won_for_response,
-        "streak_info": {
-            "updated": gamification_results.get("streak_info", {}).get(
-                "was_updated", False
-            ),
-            "current_days": gamification_results.get("streak_info", {}).get(
-                "current_days", 0
-            ),
-        },
-    }
-
-
-# --- Start Test Attempt Services ---
-
-
-@transaction.atomic
-def _start_test_attempt_base(
-    user: User,
-    attempt_type: UserTestAttempt.AttemptType,
-    config_snapshot: Dict[str, Any],
-    num_questions_requested: int,
-    subsections: Optional[List[str]] = None,
-    skills: Optional[List[str]] = None,
-    starred: bool = False,
-    not_mastered: bool = False,
-    exclude_ids: Optional[List[int]] = None,
-) -> Dict[str, Any]:
-    """
-    Internal base function to start any test attempt type.
-    Handles limits, question selection, and object creation.
-    """
-    # 1. Check for existing active attempt
-    if UserTestAttempt.objects.filter(
-        user=user,
-        status=UserTestAttempt.Status.STARTED,
-        attempt_type=attempt_type,
-    ).exists():
-        attempt_type_display = UserTestAttempt.AttemptType(attempt_type).label
-        raise DRFValidationError(
-            {
-                "non_field_errors": [
-                    _(
-                        "You already have an active '{attempt_type}' in progress. Please complete or cancel it before starting another of the same type."
-                    ).format(attempt_type=attempt_type_display)
-                ]
-            }
-        )
-
-    # 2. Check Usage Limits (Type Limit and Question Limit)
-    try:
-        limiter = UsageLimiter(user)
-        limiter.check_can_start_test_attempt(attempt_type)  # Checks attempt type limit
-
-        # Cap the number of questions based on plan limits
-        max_allowed_questions = limiter.get_max_questions_per_attempt()
-        actual_num_questions_to_select = num_questions_requested
-        if (
-            max_allowed_questions is not None
-            and num_questions_requested > max_allowed_questions
-        ):
-            logger.info(
-                f"User {user.id} requested {num_questions_requested} questions for {attempt_type.label}, capped at {max_allowed_questions}."
-            )
-            actual_num_questions_to_select = max_allowed_questions
-        elif num_questions_requested <= 0:
-            # Handle cases where 0 questions are requested (e.g., traditional start)
-            actual_num_questions_to_select = 0
-
-    except UsageLimitExceeded as e:
-        logger.warning(
-            f"Usage limit exceeded for user {user.id} trying to start {attempt_type.label}: {e}"
-        )
-        raise e  # Re-raise for the view to handle
-    except ValueError as e:  # UsageLimiter init error
-        logger.error(f"Error initializing UsageLimiter for user {user.id}: {e}")
-        raise DRFValidationError(
-            {"non_field_errors": [_("Could not verify account limits.")]}
-        )
-
-    # 3. Select Questions
-    selected_questions_queryset = Question.objects.none()
-    selected_question_ids = []
-    actual_num_selected = 0
-
-    if actual_num_questions_to_select > 0:
-        try:
-            # Use get_filtered_questions, it raises DRFValidationError if min_required not met
-            # Set min_required=1 to ensure at least one question if > 0 requested
-            selected_questions_queryset = get_filtered_questions(
-                user=user,
-                limit=actual_num_questions_to_select,
-                subsections=subsections,
-                skills=skills,
-                starred=starred,
-                not_mastered=not_mastered,
-                exclude_ids=exclude_ids,
-                min_required=1,  # Ensure at least 1 is found if requested > 0
-            )
-            selected_question_ids = list(
-                selected_questions_queryset.values_list("id", flat=True)
-            )
-            actual_num_selected = len(selected_question_ids)
-
-            # Log if fewer questions were found than requested/capped
-            if actual_num_selected < actual_num_questions_to_select:
-                logger.warning(
-                    f"Found only {actual_num_selected} questions matching criteria for {attempt_type.label} start for user {user.id} (requested/capped: {actual_num_questions_to_select})."
-                )
-
-        except DRFValidationError as e:
-            # Catch validation error from get_filtered_questions (insufficient questions)
-            logger.warning(
-                f"Insufficient questions validation error for user {user.id} starting {attempt_type.label}: {e.detail}"
-            )
-            raise e  # Re-raise for the view
-        except Exception as e:
-            logger.exception(
-                f"Error selecting questions for {attempt_type.label} start for user {user.id}: {e}"
-            )
-            raise DRFValidationError(
-                {
-                    "non_field_errors": [
-                        _(
-                            "Failed to select questions for the test. Please try again later."
-                        )
-                    ]
-                }
-            )
-
-    # 4. Update Config Snapshot with actual numbers
-    config_snapshot["num_questions_requested"] = (
-        num_questions_requested  # Original request
-    )
-    config_snapshot["num_questions_selected"] = (
-        actual_num_selected  # Actual number included
-    )
-    config_snapshot["limit_applied"] = (
-        max_allowed_questions is not None
-        and num_questions_requested > max_allowed_questions
-    )
-
-    # 5. Create UserTestAttempt
-    try:
-        test_attempt = UserTestAttempt.objects.create(
-            user=user,
-            attempt_type=attempt_type,
-            test_configuration=config_snapshot,
-            question_ids=selected_question_ids,  # Store the ordered list of selected IDs
-            status=UserTestAttempt.Status.STARTED,
-        )
-        logger.info(
-            f"Started {attempt_type.label} (Attempt ID: {test_attempt.id}) for user {user.id} with {actual_num_selected} questions."
-        )
-    except Exception as e:
-        logger.exception(
-            f"Error creating {attempt_type.label} UserTestAttempt for user {user.id}: {e}"
-        )
-        raise DRFValidationError(
-            {"non_field_errors": [_("Failed to start the test session.")]}
-        )
-
-    # 6. Calculate attempt number for this type
-    attempt_number = UserTestAttempt.objects.filter(
-        user=user, attempt_type=attempt_type
-    ).count()  # New attempt is now included
-
-    # 7. Prepare response data
-    return {
-        "attempt_id": test_attempt.id,
-        "attempt_number_for_type": attempt_number,
-        # Use the queryset obtained from get_filtered_questions which has the correct order
-        "questions": selected_questions_queryset,
-    }
-
-
-# --- Public Service Functions for Starting Attempts ---
-
-
-def start_level_assessment(
-    user: User, sections: List[LearningSection], num_questions_requested: int
-) -> Dict[str, Any]:
-    """Starts a Level Assessment test."""
-    section_slugs = [s.slug for s in sections]
-    attempt_type = UserTestAttempt.AttemptType.LEVEL_ASSESSMENT
-
-    # Determine relevant subsection slugs for question filtering
-    subsection_slugs = list(
-        LearningSubSection.objects.filter(section__slug__in=section_slugs).values_list(
-            "slug", flat=True
-        )
-    )
-    if not subsection_slugs:
-        raise DRFValidationError(
-            {"sections": [_("No subsections found for the selected sections.")]}
-        )
-
-    config_snapshot = {
-        "test_type": attempt_type.value,
-        "sections_requested": section_slugs,
-        # num_questions will be added by base function
-    }
-
-    return _start_test_attempt_base(
-        user=user,
-        attempt_type=attempt_type,
-        config_snapshot=config_snapshot,
-        num_questions_requested=num_questions_requested,
-        subsections=subsection_slugs,  # Filter by subsections within selected sections
-        skills=None,
-        starred=False,
-        not_mastered=False,
-        exclude_ids=None,
-    )
-
-
-def start_practice_or_simulation(
-    user: User,
-    attempt_type: UserTestAttempt.AttemptType,  # PRACTICE or SIMULATION
-    num_questions_requested: int,
-    name: Optional[str] = None,
-    subsections: Optional[List[LearningSubSection]] = None,
-    skills: Optional[List[Skill]] = None,
-    starred: bool = False,
-    not_mastered: bool = False,
-) -> Dict[str, Any]:
-    """Starts a Practice or Simulation test."""
-    subsection_slugs = [s.slug for s in subsections] if subsections else None
-    skill_slugs = [s.slug for s in skills] if skills else None
-
-    config_snapshot = {
-        "test_type": attempt_type.value,
-        "name": name,
-        "subsections_requested": subsection_slugs or [],
-        "skills_requested": skill_slugs or [],
-        "starred_requested": starred,
-        "not_mastered_requested": not_mastered,
-        # num_questions will be added by base function
-    }
-
-    return _start_test_attempt_base(
-        user=user,
-        attempt_type=attempt_type,
-        config_snapshot=config_snapshot,
-        num_questions_requested=num_questions_requested,
-        subsections=subsection_slugs,
-        skills=skill_slugs,
-        starred=starred,
-        not_mastered=not_mastered,
-        exclude_ids=None,
-    )
-
-
-def start_traditional_practice(
-    user: User,
-    num_questions_initial: int,  # Can be 0
-    subsections: Optional[List[LearningSubSection]] = None,
-    skills: Optional[List[Skill]] = None,
-    starred: bool = False,
-    not_mastered: bool = False,
-) -> Dict[str, Any]:
-    """Starts a Traditional practice session."""
-    attempt_type = UserTestAttempt.AttemptType.TRADITIONAL
-    subsection_slugs = [s.slug for s in subsections] if subsections else None
-    skill_slugs = [s.slug for s in skills] if skills else None
-
-    config_snapshot = {
-        "test_type": attempt_type.value,
-        "subsections_requested": subsection_slugs or [],
-        "skills_requested": skill_slugs or [],
-        "starred_requested": starred,
-        "not_mastered_requested": not_mastered,
-        # num_questions (initial) will be added by base function
-    }
-
-    # Call base function, allowing 0 questions initially
-    result = _start_test_attempt_base(
-        user=user,
-        attempt_type=attempt_type,
-        config_snapshot=config_snapshot,
-        num_questions_requested=num_questions_initial,
-        subsections=subsection_slugs,
-        skills=skill_slugs,
-        starred=starred,
-        not_mastered=not_mastered,
-        exclude_ids=None,
-    )
-
-    # Add 'status' key needed by TraditionalPracticeStartResponseSerializer
-    result["status"] = UserTestAttempt.Status.STARTED.value
-    return result
-
-
-# --- Retake Test Attempt Service ---
-@transaction.atomic
-def retake_test_attempt(
-    user: User, original_attempt: UserTestAttempt
-) -> Dict[str, Any]:
-    """
-    Starts a new test attempt based on the configuration of a previous one.
-    Handles limits, finding new questions, and creating the new attempt.
-    """
-
-    # 1. Extract and Validate Original Config
-    original_config_snapshot = original_attempt.test_configuration
-    if not isinstance(original_config_snapshot, dict):
-        logger.error(
-            f"Invalid config snapshot for original attempt {original_attempt.id} during retake."
-        )
-        raise DRFValidationError(
-            {"detail": _("Original test configuration is missing or invalid.")}
-        )
-
-    # Determine original type and parameters needed for filtering
-    original_attempt_type = (
-        original_attempt.attempt_type
-    )  # Use the reliable field from the model
-
-    # 2. Check for Existing Active Test
-    if UserTestAttempt.objects.filter(
-        user=user,
-        status=UserTestAttempt.Status.STARTED,
-        attempt_type=original_attempt_type,
-    ).exists():
-        raise DRFValidationError(
-            {
-                "non_field_errors": [
-                    _(
-                        "Please complete or cancel your ongoing test before starting a new one."
-                    )
-                ]
-            }
-        )
-
-    num_questions = original_config_snapshot.get(
-        "num_questions_selected"
-    )  # Use actual selected number from original
-    if num_questions is None:  # Fallback for older snapshots?
-        num_questions = original_config_snapshot.get(
-            "num_questions_used"
-        ) or original_config_snapshot.get("num_questions")
-    if not isinstance(num_questions, int) or num_questions <= 0:
-        # If original had 0 questions, retake doesn't make sense? Or should allow starting with 0?
-        # Let's require original to have had questions.
-        raise DRFValidationError(
-            {"detail": _("Cannot retake a test that had no questions selected.")}
-        )
-
-    # Extract filters (handle different snapshot structures)
-    sub_slugs = original_config_snapshot.get("subsections_requested", [])
-    skill_slugs = original_config_snapshot.get("skills_requested", [])
-    starred = original_config_snapshot.get("starred_requested", False)
-    not_mastered = original_config_snapshot.get("not_mastered_requested", False)
-    # Handle nested 'config' dict if present
-    if isinstance(original_config_snapshot.get("config"), dict):
-        nested_config = original_config_snapshot["config"]
-        sub_slugs = nested_config.get("subsections", sub_slugs)
-        skill_slugs = nested_config.get("skills", skill_slugs)
-        starred = nested_config.get("starred", starred)
-        not_mastered = nested_config.get("not_mastered", not_mastered)
-
-    # 3. Check Usage Limits for the *new* attempt
-    try:
-        limiter = UsageLimiter(user)
-        limiter.check_can_start_test_attempt(original_attempt_type)
-        max_allowed_questions = limiter.get_max_questions_per_attempt()
-        if max_allowed_questions is not None and num_questions > max_allowed_questions:
-            logger.info(
-                f"Retake attempt for user {user.id} (original: {original_attempt.id}) capped from {num_questions} to {max_allowed_questions} questions."
-            )
-            num_questions = max_allowed_questions  # Cap the number for the new attempt
-    except UsageLimitExceeded as e:
-        raise e
-    except (
-        CoreValidationError
-    ) as e:  # Or catch Core VE if get_filtered_questions uses it
-        # --- FIXED: Convert Core VE to DRF VE ---
-        raise DRFValidationError(e.message_dict or {"detail": e.messages})
-    except ValueError as e:
-        logger.error(f"Error initializing UsageLimiter for user {user.id}: {e}")
-        raise DRFValidationError(
-            {"non_field_errors": [_("Could not verify account limits.")]}
-        )
-
-    # 4. Select New Questions
-    new_questions_queryset = Question.objects.none()
-    try:
-        # First, try excluding questions from the original attempt
-        new_questions_queryset = get_filtered_questions(
-            user=user,
-            limit=num_questions,
-            subsections=sub_slugs,
-            skills=skill_slugs,
-            starred=starred,
-            not_mastered=not_mastered,
-            exclude_ids=original_attempt.question_ids,  # Exclude original Qs
-            min_required=0,  # Don't fail if fewer than num_questions are found *without* originals
-        )
-        new_question_ids = list(new_questions_queryset.values_list("id", flat=True))
-        ids_count = len(new_question_ids)
-
-        # Fallback: If not enough *new* questions, try again *including* originals
-        if ids_count < num_questions:
-            logger.warning(
-                f"Could not find {num_questions} *new* questions for retake of {original_attempt.id} (found {ids_count}). Trying again including original questions."
-            )
-            new_questions_queryset_fallback = get_filtered_questions(
-                user=user,
-                limit=num_questions,
-                subsections=sub_slugs,
-                skills=skill_slugs,
-                starred=starred,
-                not_mastered=not_mastered,
-                exclude_ids=None,  # No exclusion
-                min_required=1,  # Must find at least 1 question overall
-            )
-            # Use the fallback queryset for selection
-            new_questions_queryset = new_questions_queryset_fallback
-            new_question_ids = list(new_questions_queryset.values_list("id", flat=True))
-            ids_count = len(new_question_ids)
-
-        if ids_count == 0:
-            raise DRFValidationError(
-                {
-                    "detail": _(
-                        "No suitable questions found to generate a similar test based on the original criteria."
-                    )
-                }
-            )
-
-        # Randomly sample if more questions were found than needed
-        final_num_to_select = min(num_questions, ids_count)
-        if ids_count > final_num_to_select:
-            final_question_ids = random.sample(new_question_ids, final_num_to_select)
-            # Re-fetch queryset with correct order
-            preserved_order = Case(
-                *[When(pk=pk, then=pos) for pos, pk in enumerate(final_question_ids)],
-                output_field=IntegerField(),
-            )
-            new_questions_queryset = (
-                Question.objects.filter(id__in=final_question_ids)
-                .select_related("subsection", "subsection__section", "skill")
-                .order_by(preserved_order)
-            )
-        else:
-            # Use all found questions, queryset already has random order from get_filtered_questions
-            final_question_ids = new_question_ids
-            # Queryset is already new_questions_queryset
-
-        actual_num_selected = len(final_question_ids)
-        if actual_num_selected < num_questions:
-            logger.warning(
-                f"Only selecting {actual_num_selected} questions for retake of {original_attempt.id} (target was {num_questions}) due to availability."
-            )
-
-    except (
-        DRFValidationError
-    ) as e:  # Catch validation errors from get_filtered_questions
-        raise e
-    except Exception as e:
-        logger.exception(
-            f"Error selecting questions for retake of attempt {original_attempt.id}: {e}"
-        )
-        raise DRFValidationError(
-            {"detail": _("Failed to select questions for the new test.")}
-        )
-
-    # 5. Create New Test Attempt
-    # Create a new snapshot, marking it as a retake and updating selected count
-    new_config_snapshot = original_config_snapshot.copy()
-    new_config_snapshot["retake_of_attempt_id"] = original_attempt.id
-    new_config_snapshot["num_questions_selected"] = (
-        actual_num_selected  # Update actual count
-    )
-    # Ensure nested config dict also has updated count if it exists
-    if isinstance(new_config_snapshot.get("config"), dict):
-        new_config_snapshot["config"]["num_questions_selected"] = actual_num_selected
-
-    try:
-        new_attempt = UserTestAttempt.objects.create(
-            user=user,
-            attempt_type=original_attempt_type,
-            test_configuration=new_config_snapshot,
-            question_ids=final_question_ids,
-            status=UserTestAttempt.Status.STARTED,
-        )
-        logger.info(
-            f"Started retake (New Attempt: {new_attempt.id}) of original attempt {original_attempt.id} for user {user.id}."
-        )
-    except Exception as e:
-        logger.exception(
-            f"Error creating retake UserTestAttempt for user {user.id} (original: {original_attempt.id}): {e}"
-        )
-        raise DRFValidationError(
-            {"non_field_errors": [_("Failed to start the new similar test.")]}
-        )
-
-    # 6. Calculate attempt number
-    attempt_number = UserTestAttempt.objects.filter(
-        user=user, attempt_type=original_attempt_type
-    ).count()
-
-    # 7. Prepare response data
-    return {
-        "attempt_id": new_attempt.id,
-        "attempt_number_for_type": attempt_number,
-        "questions": new_questions_queryset,  # Use the final queryset with correct order/selection
-    }
-
-
-# --- Traditional Mode Action Service ---
-@transaction.atomic
-def record_traditional_action_and_get_data(
-    user: User,
-    test_attempt: UserTestAttempt,
-    question: Question,
-    action_type: str,  # e.g., 'hint', 'eliminate', 'reveal_answer', 'reveal_explanation'
-) -> Optional[Union[str, bool]]:
-    """
-    Records a specific action (hint, eliminate, reveal) in UserQuestionAttempt
-    for a traditional session and returns the relevant data (hint text, answer, explanation).
-    """
-    # Basic validation (already done in view, but good practice)
-    if (
-        test_attempt.attempt_type != UserTestAttempt.AttemptType.TRADITIONAL
-        or test_attempt.status != UserTestAttempt.Status.STARTED
-        or test_attempt.user != user
-    ):
-        raise PermissionDenied(_("Action not valid for this session."))
-
-    update_fields = {}
-    return_data = None
-
-    if action_type == "hint":
-        update_fields = {"used_hint": True}
-        return_data = question.hint
-    elif action_type == "eliminate":
-        update_fields = {"used_elimination": True}
-        return_data = True  # Indicate success
-    elif action_type == "reveal_answer":
-        update_fields = {"revealed_answer": True}
-        return_data = question.correct_answer
-    elif action_type == "reveal_explanation":
-        update_fields = {"revealed_explanation": True}
-        return_data = question.explanation
-    else:
-        logger.error(f"Unknown traditional action type '{action_type}' requested.")
-        raise ValueError("Invalid action type specified.")
-
-    try:
-        # Use update_or_create to record the action. Handles first interaction or subsequent ones.
-        attempt_record, created = UserQuestionAttempt.objects.update_or_create(
-            user=user,
-            test_attempt=test_attempt,
-            question=question,
-            defaults={
-                **update_fields,
-                "mode": UserQuestionAttempt.Mode.TRADITIONAL,  # Ensure mode is set
-                "attempted_at": timezone.now(),  # Update interaction time
-            },
-        )
-        action_keys = ", ".join(update_fields.keys())
-        logger.info(
-            f"Recorded action ({action_keys}) for Q:{question.id}, Trad. Attempt:{test_attempt.id}, User:{user.id} (Created: {created})"
-        )
-
-        # Optionally update proficiency if revealing answer counts as an attempt?
-        # if action_type == 'reveal_answer':
-        #     update_user_skill_proficiency(user=user, skill=question.skill, is_correct=False) # Assume incorrect if revealed
-
-        return return_data
-
-    except Exception as e:
-        action_keys = ", ".join(update_fields.keys())
-        logger.exception(
-            f"Error recording action ({action_keys}) for Q:{question.id}, Attempt:{test_attempt.id}, User:{user.id}: {e}"
-        )
-        raise APIException(
-            _("Failed to record action."), status.HTTP_500_INTERNAL_SERVER_ERROR
-        )
-
-
-DEFAULT_EMERGENCY_TIPS = [  # Ensure this is defined
-    _("Take deep breaths before starting."),
-    _("Focus on one question at a time."),
-    _("Read questions carefully."),
-    _("Manage your time effectively, but don't rush needlessly."),
-    _("Trust your preparation and stay positive!"),
-]
-
-
-def _generate_ai_emergency_tips(
-    user: User,
-    target_skills_data: List[Dict[str, Any]],
-    focus_area_names: List[str],
-    available_time_hours: Optional[float] = None,
-) -> List[str]:
-    ai_manager = get_ai_manager()
-    # Define fallback tips here, ensuring it's always a list of 2-3 strings
-    num_fallback_tips = min(
-        len(DEFAULT_EMERGENCY_TIPS),
-        (
-            random.randint(2, 3)
-            if len(DEFAULT_EMERGENCY_TIPS) >= 2
-            else len(DEFAULT_EMERGENCY_TIPS)
-        ),
-    )
-    fallback_tips = (
-        random.sample(DEFAULT_EMERGENCY_TIPS, k=num_fallback_tips)
-        if DEFAULT_EMERGENCY_TIPS
-        else ["Stay calm and focus!"]
-    )
-
-    if not ai_manager.is_available():
-        logger.warning(
-            f"AI manager not available for emergency tips (User {user.id}). Reason: {ai_manager.init_error}. Using default tips."
-        )
-        return fallback_tips
-
-    weak_skills_summary_list = [
-        f"- {s['name']} ({s.get('reason', 'Needs practice')})"
-        for s in target_skills_data[:3]  # Take top 3
-    ]
-    weak_skills_summary_str = (
-        "\n".join(weak_skills_summary_list)
-        if weak_skills_summary_list
-        else _("  (General review recommended or user is new)")
-    )
-
-    focus_areas_str = (
-        ", ".join(focus_area_names)
-        if focus_area_names
-        else _("Verbal and Quantitative sections")
-    )
-
-    time_context = (
-        f"The user has approximately {available_time_hours:.1f} hours available."
-        if available_time_hours and available_time_hours > 0
-        else "Time is limited."
-    )
-
-    context_params_for_tips = {
-        "focus_areas_str": focus_areas_str,
-        "weak_skills_summary_str": weak_skills_summary_str,
-        "time_context": time_context,
-        # "weak_skill_example" is used in the template's example, not a direct param here
-    }
-
-    # Emergency tips usually have a specific, direct tone.
-    # The `CONTEXTUAL_INSTRUCTIONS` for `generate_emergency_tips` already sets this context.
-    # The `ai_tone_value` for `_construct_system_prompt` can be a default or specific for emergency.
-    system_prompt_for_tips = ai_manager._construct_system_prompt(
-        ai_tone_value=ConversationSession.AiTone.SERIOUS,  # e.g., emergency mode uses a serious, direct tone
-        context_key="generate_emergency_tips",
-        context_params=context_params_for_tips,
-    )
-
-    parsed_json_response, error_msg = ai_manager.get_chat_completion(
-        system_prompt_content=system_prompt_for_tips,
-        messages_for_api=[
-            {"role": "user", "content": "Please generate the emergency study tips now."}
-        ],  # Trigger
-        temperature=0.8,
-        max_tokens=1000,
-        response_format={"type": "json_object"},
-        user_id_for_tracking=str(user.id),
-    )
-
-    if error_msg:  # Includes JSON parsing errors
-        logger.error(
-            f"AI Manager error generating emergency tips for user {user.id}: {error_msg}. Using default tips."
-        )
-        return fallback_tips
-
-    if isinstance(parsed_json_response, dict) and "tips" in parsed_json_response:
-        generated_tips = parsed_json_response["tips"]
-        if (
-            isinstance(generated_tips, list)
-            and all(isinstance(tip, str) for tip in generated_tips)
-            and 1 < len(generated_tips) <= 10
-        ):  # Expect 2 or 10 tips
-            logger.info(
-                f"Successfully generated {len(generated_tips)} AI emergency tips for user {user.id}."
-            )
-            return generated_tips
-        else:
-            logger.warning(
-                f"AI returned invalid 'tips' structure or count for user {user.id}. JSON: {parsed_json_response}. Using default tips."
-            )
-    else:
-        logger.warning(
-            f"AI returned non-dict or 'tips' key missing for user {user.id} emergency tips. Response: {parsed_json_response}. Using default tips."
-        )
-
-    return fallback_tips  # Ultimate fallback
-
-
-# --- Emergency Mode Plan Generation ---
-def generate_emergency_plan(
-    user: User,
-    available_time_hours: Optional[float] = None,
-    focus_areas: Optional[List[str]] = None,  # List of section slugs
-    proficiency_threshold: float = DEFAULT_PROFICIENCY_THRESHOLD,
-    num_weak_skills: int = EMERGENCY_MODE_WEAK_SKILL_COUNT,
-    default_question_count: int = EMERGENCY_MODE_DEFAULT_QUESTIONS,
-    min_question_count: int = EMERGENCY_MODE_MIN_QUESTIONS,
-    estimated_mins_per_q: float = EMERGENCY_MODE_ESTIMATED_MINS_PER_Q,
-) -> Dict[str, Any]:
-    """
-    Generates a more detailed study plan for Emergency Mode.
-
-    Args:
-        user: The user requesting the plan.
-        available_time_hours: Optional estimated time available for study.
-        focus_areas: Optional list of section slugs ('verbal', 'quantitative') to focus on.
-        proficiency_threshold: Score below which a skill is considered weak.
-        num_weak_skills: The number of weakest skills to target.
-        default_question_count: Default number of questions if time is not specified.
-        min_question_count: Minimum questions to recommend, regardless of time.
-        estimated_mins_per_q: Estimated minutes per question for time calculation.
-
-    Returns:
-        A dictionary representing the plan with enhanced details:
-        {
-            "focus_area_names": List[str], # e.g., ["Verbal", "Quantitative"]
-            "estimated_duration_minutes": Optional[int], # Based on time or question count
-            "target_skills": [
-                {
-                    "slug": str, "name": str, "reason": str, # e.g., "Low score (0.3)", "Not attempted"
-                    "current_proficiency": Optional[float], # Actual score if available
-                    "subsection_name": str,
-                }
-            ],
-            "recommended_question_count": int,
-            "quick_review_topics": [
-                {"slug": str, "name": str, "description": Optional[str]}
-            ],
-            "motivational_tips": List[str]
-        }
-    """
-    if not user or not user.is_authenticated:
-        logger.warning("Cannot generate emergency plan for unauthenticated user.")
-        return {
-            "focus_area_names": [],
-            "estimated_duration_minutes": None,
-            "target_skills": [],
-            "recommended_question_count": 0,
-            "quick_review_topics": [],
-            "motivational_tips": [str(_("Please log in to get a personalized plan."))],
-        }
-
-    plan: Dict[str, Any] = {  # Type hint for plan
-        "focus_area_names": [],
-        "estimated_duration_minutes": None,
-        "target_skills": [],
-        "recommended_question_count": default_question_count,
-        "quick_review_topics": [],
-        "motivational_tips": [],
-    }
-
-    # --- Determine Recommended Question Count & Duration ---
-    if (
-        available_time_hours
-        and isinstance(available_time_hours, (int, float))
-        and available_time_hours > 0
-    ):
-        try:
-            plan["estimated_duration_minutes"] = int(available_time_hours * 60)
-            estimated_questions = int(
-                plan["estimated_duration_minutes"] / estimated_mins_per_q
-            )
-            plan["recommended_question_count"] = max(
-                min_question_count, estimated_questions
-            )
-        except ZeroDivisionError:  # Should not happen if estimated_mins_per_q is > 0
-            logger.error(
-                f"estimated_mins_per_q is zero, cannot calculate questions based on time."
-            )
-            plan["recommended_question_count"] = default_question_count
-            plan["estimated_duration_minutes"] = (
-                int(default_question_count * estimated_mins_per_q)
-                if estimated_mins_per_q > 0
-                else None
-            )
-        except Exception as e:
-            logger.error(
-                f"Error adjusting question count based on time for user {user.id}: {e}"
-            )
-            plan["recommended_question_count"] = default_question_count
-            plan["estimated_duration_minutes"] = (
-                int(default_question_count * estimated_mins_per_q)
-                if estimated_mins_per_q > 0
-                else None
-            )
-    else:
-        plan["recommended_question_count"] = default_question_count
-        plan["estimated_duration_minutes"] = (
-            int(plan["recommended_question_count"] * estimated_mins_per_q)
-            if estimated_mins_per_q > 0
-            else None
-        )
-
-    # --- Determine Weak Skills & Focus Areas ---
-    target_skills_data: List[Dict[str, Any]] = []
-    target_skill_ids: Set[int] = set()
-    subsection_ids_for_review: Set[int] = set()
-    core_plan_error_tip_added = False
-
-    try:
-        proficiency_qs = UserSkillProficiency.objects.filter(user=user).select_related(
-            "skill__subsection__section",
-            "skill__subsection",
-            "skill",  # Ensure all are selected
-        )
-
-        if (
-            focus_areas
-        ):  # focus_areas is list of section slugs like ["verbal", "quantitative"]
-            focus_sections_qs = LearningSection.objects.filter(slug__in=focus_areas)
-            proficiency_qs = proficiency_qs.filter(
-                skill__subsection__section__slug__in=focus_areas
-            )
-            plan["focus_area_names"] = list(
-                focus_sections_qs.values_list("name", flat=True)
-            )
-        else:
-            all_user_section_names = list(
-                proficiency_qs.values_list(
-                    "skill__subsection__section__name", flat=True
-                )
-                .distinct()
-                .exclude(skill__subsection__section__name__isnull=True)
-            )
-            plan["focus_area_names"] = (
-                all_user_section_names
-                if all_user_section_names
-                else [_("Verbal"), _("Quantitative")]
-            )
-
-        # 1. Skills strictly below the threshold
-        weakest_proficiencies = list(
-            proficiency_qs.filter(proficiency_score__lt=proficiency_threshold).order_by(
-                "proficiency_score"
-            )[:num_weak_skills]
-        )
-        for p in weakest_proficiencies:
-            if p.skill and p.skill_id not in target_skill_ids:
-                target_skills_data.append(
-                    {
-                        "slug": p.skill.slug,
-                        "name": p.skill.name,
-                        "reason": str(
-                            _("Low score ({score}%)").format(
-                                score=round(p.proficiency_score * 100)
-                            )
-                        ),
-                        "current_proficiency": round(p.proficiency_score, 2),
-                        "subsection_name": (
-                            p.skill.subsection.name
-                            if p.skill.subsection
-                            else str(_("N/A"))
-                        ),
-                    }
-                )
-                target_skill_ids.add(p.skill_id)
-                if p.skill.subsection_id:
-                    subsection_ids_for_review.add(p.skill.subsection_id)
-
-        # 2. If needed, find other attempted skills
-        needed = num_weak_skills - len(target_skills_data)
-        if needed > 0:
-            additional_candidates = list(
-                proficiency_qs.exclude(skill_id__in=target_skill_ids).order_by(
-                    "proficiency_score", "attempts_count"
-                )[:needed]
-            )
-            for p in additional_candidates:
-                if p.skill and p.skill_id not in target_skill_ids:
-                    target_skills_data.append(
-                        {
-                            "slug": p.skill.slug,
-                            "name": p.skill.name,
-                            "reason": str(
-                                _("Area for improvement ({score}%)").format(
-                                    score=round(p.proficiency_score * 100)
-                                )
-                            ),
-                            "current_proficiency": round(p.proficiency_score, 2),
-                            "subsection_name": (
-                                p.skill.subsection.name
-                                if p.skill.subsection
-                                else str(_("N/A"))
-                            ),
-                        }
-                    )
-                    target_skill_ids.add(p.skill_id)
-                    if p.skill.subsection_id:
-                        subsection_ids_for_review.add(p.skill.subsection_id)
-
-        # 3. If still needed, find unattempted skills
-        needed = num_weak_skills - len(target_skills_data)
-        if needed > 0:
-            unattempted_skills_qs = (
-                Skill.objects.filter(is_active=True)
-                .exclude(id__in=target_skill_ids)
-                .select_related("subsection__section", "subsection")
-            )
-            if focus_areas:
-                unattempted_skills_qs = unattempted_skills_qs.filter(
-                    subsection__section__slug__in=focus_areas
-                )
-            unattempted_skills = list(unattempted_skills_qs.order_by("?")[:needed])
-
-            for s in unattempted_skills:
-                if s and s.id not in target_skill_ids:
-                    target_skills_data.append(
-                        {
-                            "slug": s.slug,
-                            "name": s.name,
-                            "reason": str(_("Not attempted yet")),
-                            "current_proficiency": None,
-                            "subsection_name": (
-                                s.subsection.name if s.subsection else str(_("N/A"))
-                            ),
-                        }
-                    )
-                    target_skill_ids.add(s.id)
-                    if s.subsection_id:
-                        subsection_ids_for_review.add(s.subsection_id)
-
-        plan["target_skills"] = target_skills_data
-
-        if subsection_ids_for_review:
-            review_topics_qs = LearningSubSection.objects.filter(
-                id__in=list(subsection_ids_for_review), is_active=True
-            ).exclude(Q(description__isnull=True) | Q(description__exact=""))[
-                :num_weak_skills
-            ]
-            plan["quick_review_topics"] = [
-                {
-                    "slug": topic.slug,
-                    "name": topic.name,
-                    "description": topic.description,
-                }
-                for topic in review_topics_qs
-            ]
-
-    except Exception as e:
-        logger.error(
-            f"Error determining weak skills/topics for user {user.id} emergency plan: {e}",
-            exc_info=True,
-        )
-        plan["motivational_tips"].append(
-            str(
-                _(
-                    "Could not generate personalized focus areas due to an error. Focusing on general review."
-                )
-            )
-        )
-        core_plan_error_tip_added = True
-
-    # --- Generate Motivational Tips (AI or Fallback) ---
-    try:
-        ai_or_default_tips = _generate_ai_emergency_tips(
-            user=user,
-            target_skills_data=plan.get("target_skills", []),
-            focus_area_names=plan.get("focus_area_names", []),
-            available_time_hours=available_time_hours,
-        )
-    except Exception as ai_tip_error_call:
-        logger.error(
-            f"Error calling _generate_ai_emergency_tips for user {user.id}: {ai_tip_error_call}",
-            exc_info=True,
-        )
-        # Fallback if the call to _generate_ai_emergency_tips itself fails
-        num_tips_to_sample = min(len(DEFAULT_EMERGENCY_TIPS), 3)
-        if not DEFAULT_EMERGENCY_TIPS or num_tips_to_sample == 0:
-            ai_or_default_tips = [str(_("Remember to stay calm and focused!"))]
-        else:
-            ai_or_default_tips = random.sample(
-                DEFAULT_EMERGENCY_TIPS, k=num_tips_to_sample
-            )
-
-    # <<< FIX: Convert all tips (whether from AI or defaults) to strings.
-    # The AI returns strings, but the default list contains proxy objects.
-    # This ensures the final list is always JSON serializable.
-    final_tips = [str(tip) for tip in ai_or_default_tips]
-
-    if core_plan_error_tip_added:
-        plan["motivational_tips"].extend(final_tips)
-    else:
-        plan["motivational_tips"] = final_tips
-
-    # Final safety check
-    if not plan.get("motivational_tips"):
-        plan["motivational_tips"] = [
-            str(tip) for tip in random.sample(DEFAULT_EMERGENCY_TIPS, k=1)
-        ]
-
-    logger.info(
-        f"Generated emergency plan for user {user.id}. Focus Areas: {plan['focus_area_names']}, "
-        f"Skills: {len(plan['target_skills'])}, Rec Qs: {plan['recommended_question_count']}, "
-        f"Review Topics: {len(plan['quick_review_topics'])}, Tips: {len(plan['motivational_tips'])}"
-    )
-    return plan
->>>>>>> 45d6e705
+    }